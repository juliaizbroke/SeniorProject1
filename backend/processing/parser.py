--- conflicted
+++ resolved
@@ -3,14 +3,11 @@
 import pandas as pd
 from io import BytesIO
 import datetime
-<<<<<<< HEAD
-from .duplicate_detector import QuestionDuplicateDetector
-import logging
-=======
 import openpyxl
 from openpyxl_image_loader import SheetImageLoader
 import os
->>>>>>> 6a8f8d17
+from .duplicate_detector import QuestionDuplicateDetector
+import logging
 
 def format_date(date_str):
     try:
@@ -96,9 +93,6 @@
 
     # Multiple Choice
     df_mc = xls.parse("MultipleChoice")
-<<<<<<< HEAD
-    for idx, row in df_mc.iterrows():
-=======
     # Load workbook and sheet with openpyxl for image extraction
     wb = openpyxl.load_workbook(file)
     ws = wb["MultipleChoice"]
@@ -110,24 +104,9 @@
     # Print all coordinates where images are found
     print(f"[DEBUG] ImageLoader found images at: {list(image_loader._images.keys())}")
     for i, row in enumerate(df_mc.itertuples(index=False), 2):  # DataFrame is 0-based, Excel is 1-based, skip header
->>>>>>> 6a8f8d17
         # Check if any option has length >= 20
         options = [str(getattr(row, opt, "")) for opt in ['a', 'b', 'c', 'd', 'e']]
         is_long = any(len(opt) >= 20 for opt in options)
-<<<<<<< HEAD
-        
-       
-        all_questions.append({
-            "type": "multiple choice",
-            "question": row.get("question", ""),
-            "a": row.get("a", ""),
-            "b": row.get("b", ""),
-            "c": row.get("c", ""),
-            "d": row.get("d", ""),
-            "e": row.get("e", ""),
-            "answer": row.get("ans", ""),
-            "category": row.get("category", ""),
-=======
         # Extract image if present
         image_path = ""
         if "image" in col_map:
@@ -156,7 +135,6 @@
             "answer": getattr(row, "ans", ""),
             "category": getattr(row, "category", ""),
             "image": image_path,
->>>>>>> 6a8f8d17
             "is_long": is_long
         })
 
