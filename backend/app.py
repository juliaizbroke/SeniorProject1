# backend/app.py

from flask import Flask, request, jsonify, send_file
from flask_cors import CORS
import os
import uuid
import threading
import time
from dotenv import load_dotenv

# Load environment variables
load_dotenv()

from processing.parser import parse_excel
from processing.formatter import generate_word_files

try:
    import mammoth
    HTML_CONVERSION_AVAILABLE = True
except ImportError:
    HTML_CONVERSION_AVAILABLE = False
    print("Warning: mammoth not available. HTML preview will be disabled.")

app = Flask(__name__)
CORS(app)
UPLOAD_FOLDER = "output"
os.makedirs(UPLOAD_FOLDER, exist_ok=True)

# File cleanup configuration
FILE_EXPIRY_MINUTES = int(os.environ.get('FILE_EXPIRY_MINUTES', 30))  # Default 30 minutes
file_registry = {}  # Track files and their creation times

def startup_cleanup():
    """Clean up any existing files on server startup"""
    try:
        for filename in os.listdir(UPLOAD_FOLDER):
            if filename.endswith('.docx'):
                file_path = os.path.join(UPLOAD_FOLDER, filename)
                os.remove(file_path)
                print(f"Startup cleanup: Removed {filename}")
    except Exception as e:
        print(f"Error during startup cleanup: {e}")

# Perform startup cleanup
startup_cleanup()

def cleanup_file_after_delay(file_path, delay_minutes=30):
    """Delete file after specified delay in minutes"""
    def delete_file():
        time.sleep(delay_minutes * 60)  # Convert minutes to seconds
        try:
            if os.path.exists(file_path):
                os.remove(file_path)
                print(f"Cleaned up file: {file_path}")
                # Remove from registry
                if file_path in file_registry:
                    del file_registry[file_path]
        except Exception as e:
            print(f"Error cleaning up file {file_path}: {e}")
    
    # Start cleanup in background thread
    cleanup_thread = threading.Thread(target=delete_file, daemon=True)
    cleanup_thread.start()

def cleanup_expired_files():
    """Clean up files that have exceeded the expiry time"""
    current_time = time.time()
    expired_files = []
    
    for file_path, creation_time in file_registry.items():
        if current_time - creation_time > (FILE_EXPIRY_MINUTES * 60):
            expired_files.append(file_path)
    
    for file_path in expired_files:
        try:
            if os.path.exists(file_path):
                os.remove(file_path)
                print(f"Cleaned up expired file: {file_path}")
            del file_registry[file_path]
        except Exception as e:
            print(f"Error cleaning up expired file {file_path}: {e}")

def register_file_for_cleanup(file_path):
    """Register a file for cleanup tracking"""
    file_registry[file_path] = time.time()
    cleanup_file_after_delay(file_path, FILE_EXPIRY_MINUTES)

def convert_docx_to_html(docx_path):
    """Convert DOCX file to HTML for preview"""
    print(f"HTML_CONVERSION_AVAILABLE: {HTML_CONVERSION_AVAILABLE}")
    print(f"Attempting to convert: {docx_path}")
    
    if not HTML_CONVERSION_AVAILABLE:
        print("HTML conversion not available - mammoth not imported")
        return None
    
    if not os.path.exists(docx_path):
        print(f"DOCX file does not exist: {docx_path}")
        return None
    
    try:
        html_path = docx_path.replace('.docx', '_preview.html')
        print(f"HTML output path: {html_path}")
        
        with open(docx_path, "rb") as docx_file:
            result = mammoth.convert_to_html(docx_file)
            
            # Check for conversion warnings
            if hasattr(result, 'messages') and result.messages:
                print(f"Conversion warnings: {result.messages}")
            
            # Get the HTML content - the correct attribute is 'value'
            html_content_raw = result.value
            print(f"HTML content length: {len(html_content_raw)} characters")
            
            html_content = f"""<!DOCTYPE html>
<html>
<head>
    <meta charset="UTF-8">
    <title>Document Preview</title>
    <style>
        body {{ 
            font-family: 'Times New Roman', serif; 
            line-height: 1.6; 
            max-width: 800px; 
            margin: 0 auto; 
            padding: 20px;
            background-color: white;
        }}
        h1, h2, h3 {{ color: #333; }}
        p {{ margin-bottom: 1em; }}
        table {{ border-collapse: collapse; width: 100%; margin: 1em 0; }}
        th, td {{ border: 1px solid #ddd; padding: 8px; text-align: left; }}
        th {{ background-color: #f5f5f5; }}
        .question {{ margin: 1em 0; }}
        .answer {{ font-weight: bold; }}
    </style>
</head>
<body>
    {html_content_raw}
</body>
</html>"""
        
        with open(html_path, 'w', encoding='utf-8') as html_file:
            html_file.write(html_content)
        
        print(f"HTML file created successfully: {html_path}")
        print(f"HTML file size: {os.path.getsize(html_path)} bytes")
        register_file_for_cleanup(html_path)  # Also cleanup HTML files
        return html_path
    except Exception as e:
        print(f"Error converting DOCX to HTML: {e}")
        import traceback
        traceback.print_exc()
        return None

@app.route("/", methods=["GET"])
def health_check():
    return jsonify({"status": "API is running", "message": "Backend is healthy"})

@app.route("/upload", methods=["POST"])
def upload():
    try:
        if 'file' not in request.files:
            return jsonify({"error": "No file part in the request"}), 400
        
        file = request.files['file']
        
        if file.filename == '':
            return jsonify({"error": "No file selected"}), 400
        
        if not file.filename.endswith(('.xlsx', '.xls')):
            return jsonify({"error": "Invalid file format. Please upload an Excel file (.xlsx or .xls)"}), 400
        
        # Get duplicate detection settings from form data or use defaults
        remove_duplicates = request.form.get('removeDuplicates', 'true').lower() == 'true'
        similarity_threshold = float(request.form.get('similarityThreshold', '0.8'))
        
        # Validate threshold
        if not 0.0 <= similarity_threshold <= 1.0:
            return jsonify({"error": "Similarity threshold must be between 0.0 and 1.0"}), 400
        
        questions, metadata = parse_excel(file, remove_duplicates=remove_duplicates, similarity_threshold=similarity_threshold)
        session_id = str(uuid.uuid4())
        return jsonify({
            "session_id": session_id,
            "questions": questions,
            "metadata": metadata
        })
    except Exception as e:
        print(f"Error processing upload: {str(e)}")
        return jsonify({"error": f"Failed to process file: {str(e)}"}), 500

<<<<<<< HEAD
@app.route("/analyze-duplicates", methods=["POST"])
def analyze_duplicates():
    """Analyze questions for duplicates without removing them"""
    try:
        if 'file' not in request.files:
            return jsonify({"error": "No file part in the request"}), 400
        
        file = request.files['file']
=======
@app.route("/upload-template", methods=["POST"])
def upload_template():
    try:
        if 'template' not in request.files:
            return jsonify({"error": "No template file in the request"}), 400
        
        file = request.files['template']
>>>>>>> 6a8f8d17
        
        if file.filename == '':
            return jsonify({"error": "No file selected"}), 400
        
<<<<<<< HEAD
        if not file.filename.endswith(('.xlsx', '.xls')):
            return jsonify({"error": "Invalid file format. Please upload an Excel file (.xlsx or .xls)"}), 400
        
        # Parse without removing duplicates first to get all questions
        questions, metadata = parse_excel(file, remove_duplicates=False)
        
        # Get threshold from form data
        similarity_threshold = float(request.form.get('similarityThreshold', '0.8'))
        
        if not 0.0 <= similarity_threshold <= 1.0:
            return jsonify({"error": "Similarity threshold must be between 0.0 and 1.0"}), 400
        
        # Analyze duplicates
        from processing.duplicate_detector import QuestionDuplicateDetector
        detector = QuestionDuplicateDetector(similarity_threshold=similarity_threshold)
        
        duplicate_groups = detector.find_duplicate_groups(questions)
        
        # Format results for frontend
        duplicate_analysis = []
        for group in duplicate_groups:
            if len(group) > 1:  # Only groups with actual duplicates
                group_data = {
                    "questions": group,
                    "count": len(group),
                    "similarity_scores": []
                }
                
                # Calculate pairwise similarity scores within the group
                for i in range(len(group)):
                    for j in range(i + 1, len(group)):
                        similarity = detector.calculate_similarity(group[i], group[j])
                        group_data["similarity_scores"].append({
                            "question1_index": i,
                            "question2_index": j,
                            "similarity": similarity
                        })
                
                duplicate_analysis.append(group_data)
        
        return jsonify({
            "total_questions": len(questions),
            "duplicate_groups": len(duplicate_analysis),
            "total_duplicates": sum(len(group["questions"]) for group in duplicate_analysis),
            "similarity_threshold": similarity_threshold,
            "duplicate_analysis": duplicate_analysis
        })
        
    except Exception as e:
        print(f"Error analyzing duplicates: {str(e)}")
        return jsonify({"error": f"Failed to analyze duplicates: {str(e)}"}), 500
=======
        if not file.filename.endswith('.docx'):
            return jsonify({"error": "Invalid file format. Please upload a Word document (.docx)"}), 400
        
        # Save the uploaded template to the templates directory
        template_path = os.path.join("processing", "templates", "uploaded_template.docx")
        os.makedirs(os.path.dirname(template_path), exist_ok=True)
        file.save(template_path)
        
        return jsonify({"success": True, "filename": file.filename})
    except Exception as e:
        print(f"Error processing template upload: {str(e)}")
        return jsonify({"error": f"Failed to process template file: {str(e)}"}), 500

@app.route("/check-template", methods=["GET"])
def check_template():
    """Check if an uploaded template exists"""
    try:
        template_path = os.path.join("processing", "templates", "uploaded_template.docx")
        exists = os.path.exists(template_path)
        
        filename = None
        if exists:
            # Try to get original filename (for now, just use the static name)
            filename = "uploaded_template.docx"
        
        return jsonify({"exists": exists, "filename": filename})
    except Exception as e:
        print(f"Error checking template: {str(e)}")
        return jsonify({"error": f"Failed to check template: {str(e)}"}), 500

@app.route("/delete-template", methods=["DELETE"])
def delete_template():
    """Delete the uploaded template"""
    try:
        template_path = os.path.join("processing", "templates", "uploaded_template.docx")
        
        if os.path.exists(template_path):
            os.remove(template_path)
            return jsonify({"success": True, "message": "Template deleted successfully"})
        else:
            return jsonify({"success": False, "message": "Template not found"}), 404
    except Exception as e:
        print(f"Error deleting template: {str(e)}")
        return jsonify({"error": f"Failed to delete template: {str(e)}"}), 500
>>>>>>> 6a8f8d17

@app.route("/generate", methods=["POST"])
def generate():
    try:
        data = request.json
        questions = data['questions']
        metadata = data['metadata']
        session_id = data['session_id']
        selected_template = data.get('selectedTemplate', 'default')  # Get template choice
        shuffled_matching_order = data.get('shuffledMatchingOrder', None)  # Get shuffled order

        exam_path, key_path = generate_word_files(questions, metadata, session_id, selected_template, shuffled_matching_order)
        # Register Word files for automatic cleanup
        register_file_for_cleanup(exam_path)
        register_file_for_cleanup(key_path)
        # Remove HTML preview generation and related fields
        cleanup_expired_files()
        response_data = {
            "exam_url": f"/download/{os.path.basename(exam_path)}",
            "key_url": f"/download/{os.path.basename(key_path)}",
            "expires_in_minutes": FILE_EXPIRY_MINUTES
        }
        print(f"Final response data: {response_data}")
        return jsonify(response_data)
    except Exception as e:
        print(f"Error generating exam: {str(e)}")
        return jsonify({"error": f"Failed to generate exam: {str(e)}"}), 500

@app.route("/download/<filename>")
def download(filename):
    file_path = os.path.join(UPLOAD_FOLDER, filename)
    if not os.path.exists(file_path):
        return jsonify({"error": "File not found or has been cleaned up"}), 404
    return send_file(file_path, as_attachment=True)

@app.route("/preview/<filename>")
def preview(filename):
    """Serve file for preview without triggering download"""
    file_path = os.path.join(UPLOAD_FOLDER, filename)
    if not os.path.exists(file_path):
        return jsonify({"error": "File not found or has been cleaned up"}), 404
    
    # Determine mime type based on file extension
    if filename.endswith('.html'):
        mimetype = 'text/html'
    elif filename.endswith('.pdf'):
        mimetype = 'application/pdf'
    elif filename.endswith('.docx'):
        mimetype = 'application/vnd.openxmlformats-officedocument.wordprocessingml.document'
    else:
        mimetype = 'application/octet-stream'
    
    # Set appropriate headers for inline viewing and iframe embedding
    response = send_file(
        file_path, 
        as_attachment=False,
        mimetype=mimetype
    )
    
    # Add headers to allow iframe embedding
    response.headers['X-Frame-Options'] = 'SAMEORIGIN'
    response.headers['Content-Security-Policy'] = "frame-ancestors 'self'"
    
    return response

@app.route("/cleanup", methods=["POST"])
def manual_cleanup():
    """Manually trigger cleanup of all expired files"""
    try:
        cleanup_expired_files()
        return jsonify({"message": "Cleanup completed successfully"})
    except Exception as e:
        return jsonify({"error": f"Cleanup failed: {str(e)}"}), 500

@app.route("/cleanup/<session_id>", methods=["DELETE"])
def cleanup_session_files(session_id):
    """Manually delete files for a specific session immediately"""
    try:
        exam_file = f"exam_{session_id}.docx"
        key_file = f"answerkey_{session_id}.docx"
        
        deleted_files = []
        for filename in [exam_file, key_file]:
            file_path = os.path.join(UPLOAD_FOLDER, filename)
            if os.path.exists(file_path):
                os.remove(file_path)
                deleted_files.append(filename)
                # Remove from registry
                if file_path in file_registry:
                    del file_registry[file_path]
        
        return jsonify({
            "message": f"Deleted {len(deleted_files)} files",
            "deleted_files": deleted_files
        })
    except Exception as e:
        return jsonify({"error": f"Failed to delete files: {str(e)}"}), 500

@app.route("/debug/files")
def debug_files():
    """Debug endpoint to list files in output folder"""
    try:
        files = []
        for filename in os.listdir(UPLOAD_FOLDER):
            file_path = os.path.join(UPLOAD_FOLDER, filename)
            file_info = {
                "filename": filename,
                "size": os.path.getsize(file_path),
                "exists": os.path.exists(file_path)
            }
            files.append(file_info)
        
        return jsonify({
            "upload_folder": UPLOAD_FOLDER,
            "files": files,
            "html_conversion_available": HTML_CONVERSION_AVAILABLE
        })
    except Exception as e:
        return jsonify({"error": str(e)}), 500

if __name__ == "__main__":
    port = int(os.environ.get("PORT", 5000))
    app.run(host="0.0.0.0", port=port)<|MERGE_RESOLUTION|>--- conflicted
+++ resolved
@@ -191,7 +191,62 @@
         print(f"Error processing upload: {str(e)}")
         return jsonify({"error": f"Failed to process file: {str(e)}"}), 500
 
-<<<<<<< HEAD
+@app.route("/upload-template", methods=["POST"])
+def upload_template():
+    try:
+        if 'template' not in request.files:
+            return jsonify({"error": "No template file in the request"}), 400
+        
+        file = request.files['template']
+        
+        if file.filename == '':
+            return jsonify({"error": "No file selected"}), 400
+        
+        if not file.filename.endswith('.docx'):
+            return jsonify({"error": "Invalid file format. Please upload a Word document (.docx)"}), 400
+        
+        # Save the uploaded template to the templates directory
+        template_path = os.path.join("processing", "templates", "uploaded_template.docx")
+        os.makedirs(os.path.dirname(template_path), exist_ok=True)
+        file.save(template_path)
+        
+        return jsonify({"success": True, "filename": file.filename})
+    except Exception as e:
+        print(f"Error processing template upload: {str(e)}")
+        return jsonify({"error": f"Failed to process template file: {str(e)}"}), 500
+
+@app.route("/check-template", methods=["GET"])
+def check_template():
+    """Check if an uploaded template exists"""
+    try:
+        template_path = os.path.join("processing", "templates", "uploaded_template.docx")
+        exists = os.path.exists(template_path)
+        
+        filename = None
+        if exists:
+            # Try to get original filename (for now, just use the static name)
+            filename = "uploaded_template.docx"
+        
+        return jsonify({"exists": exists, "filename": filename})
+    except Exception as e:
+        print(f"Error checking template: {str(e)}")
+        return jsonify({"error": f"Failed to check template: {str(e)}"}), 500
+
+@app.route("/delete-template", methods=["DELETE"])
+def delete_template():
+    """Delete the uploaded template"""
+    try:
+        template_path = os.path.join("processing", "templates", "uploaded_template.docx")
+        
+        if os.path.exists(template_path):
+            os.remove(template_path)
+            return jsonify({"success": True, "message": "Template deleted successfully"})
+        else:
+            return jsonify({"success": False, "message": "Template not found"}), 404
+    except Exception as e:
+        print(f"Error deleting template: {str(e)}")
+        return jsonify({"error": f"Failed to delete template: {str(e)}"}), 500
+
 @app.route("/analyze-duplicates", methods=["POST"])
 def analyze_duplicates():
     """Analyze questions for duplicates without removing them"""
@@ -200,20 +255,10 @@
             return jsonify({"error": "No file part in the request"}), 400
         
         file = request.files['file']
-=======
-@app.route("/upload-template", methods=["POST"])
-def upload_template():
-    try:
-        if 'template' not in request.files:
-            return jsonify({"error": "No template file in the request"}), 400
-        
-        file = request.files['template']
->>>>>>> 6a8f8d17
         
         if file.filename == '':
             return jsonify({"error": "No file selected"}), 400
         
-<<<<<<< HEAD
         if not file.filename.endswith(('.xlsx', '.xls')):
             return jsonify({"error": "Invalid file format. Please upload an Excel file (.xlsx or .xls)"}), 400
         
@@ -265,52 +310,6 @@
     except Exception as e:
         print(f"Error analyzing duplicates: {str(e)}")
         return jsonify({"error": f"Failed to analyze duplicates: {str(e)}"}), 500
-=======
-        if not file.filename.endswith('.docx'):
-            return jsonify({"error": "Invalid file format. Please upload a Word document (.docx)"}), 400
-        
-        # Save the uploaded template to the templates directory
-        template_path = os.path.join("processing", "templates", "uploaded_template.docx")
-        os.makedirs(os.path.dirname(template_path), exist_ok=True)
-        file.save(template_path)
-        
-        return jsonify({"success": True, "filename": file.filename})
-    except Exception as e:
-        print(f"Error processing template upload: {str(e)}")
-        return jsonify({"error": f"Failed to process template file: {str(e)}"}), 500
-
-@app.route("/check-template", methods=["GET"])
-def check_template():
-    """Check if an uploaded template exists"""
-    try:
-        template_path = os.path.join("processing", "templates", "uploaded_template.docx")
-        exists = os.path.exists(template_path)
-        
-        filename = None
-        if exists:
-            # Try to get original filename (for now, just use the static name)
-            filename = "uploaded_template.docx"
-        
-        return jsonify({"exists": exists, "filename": filename})
-    except Exception as e:
-        print(f"Error checking template: {str(e)}")
-        return jsonify({"error": f"Failed to check template: {str(e)}"}), 500
-
-@app.route("/delete-template", methods=["DELETE"])
-def delete_template():
-    """Delete the uploaded template"""
-    try:
-        template_path = os.path.join("processing", "templates", "uploaded_template.docx")
-        
-        if os.path.exists(template_path):
-            os.remove(template_path)
-            return jsonify({"success": True, "message": "Template deleted successfully"})
-        else:
-            return jsonify({"success": False, "message": "Template not found"}), 404
-    except Exception as e:
-        print(f"Error deleting template: {str(e)}")
-        return jsonify({"error": f"Failed to delete template: {str(e)}"}), 500
->>>>>>> 6a8f8d17
 
 @app.route("/generate", methods=["POST"])
 def generate():
