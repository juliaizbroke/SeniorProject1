"use client";

import { useEffect, useState } from "react";
import { useSearchParams } from "next/navigation";
import {
  Box,
  Typography,
  Divider,
  Button,
  Tabs,
  Tab,
  Paper,
  Stack,
  Chip,
  CircularProgress,
  Snackbar,
  Alert,
} from "@mui/material";
import Navbar from "../../components/Navbar";
<<<<<<< HEAD
import { getDownloadUrl, getPreviewUrl } from "../../utils/api";
import { QuestionMetadata } from "../../types";
=======
import { getDownloadUrl, generateExam } from "../../utils/api";
import { QuestionMetadata, Question, GenerateResponse } from "../../types";
import TrendingFlatIcon from '@mui/icons-material/TrendingFlat';
>>>>>>> c2018b74

export default function PreviewPage() {
  const [tabIndex, setTabIndex] = useState(0);
  const [downloadLinks, setDownloadLinks] = useState<{ 
    exam_url: string; 
    key_url: string; 
    exam_preview_url?: string; 
    key_preview_url?: string; 
  } | null>(null);
  const [metadata, setMetadata] = useState<QuestionMetadata | null>(null);
<<<<<<< HEAD
  const [previewLoading, setPreviewLoading] = useState(true);
=======
  const [questions, setQuestions] = useState<Question[]>([]);
  const [sessionId, setSessionId] = useState<string>("");
  const [loading, setLoading] = useState(false);
  const [error, setError] = useState<string>("");
  const [snackbar, setSnackbar] = useState({
    open: false,
    message: '',
    severity: 'success' as 'success' | 'error' | 'info' | 'warning'
  });
>>>>>>> c2018b74
  const searchParams = useSearchParams();

  useEffect(() => {
    const examUrl = searchParams.get('examUrl');
    const keyUrl = searchParams.get('keyUrl');
<<<<<<< HEAD
    const examPreviewUrl = searchParams.get('examPreviewUrl');
    const keyPreviewUrl = searchParams.get('keyPreviewUrl');
=======
>>>>>>> c2018b74
    
    if (examUrl && keyUrl) {
      const links = {
        exam_url: decodeURIComponent(examUrl),
        key_url: decodeURIComponent(keyUrl),
      };
<<<<<<< HEAD
      
=======
>>>>>>> c2018b74
      setDownloadLinks(links);
      setPreviewLoading(false);
    }

    // Get metadata, questions, and sessionId from localStorage
    const storedMetadata = localStorage.getItem("metadata");
    const storedQuestions = localStorage.getItem("questions");
    const storedSessionId = localStorage.getItem("sessionId");
    
    if (storedMetadata) {
      setMetadata(JSON.parse(storedMetadata));
    }
    
    if (storedQuestions) {
      setQuestions(JSON.parse(storedQuestions));
    }
    
    if (storedSessionId) {
      setSessionId(storedSessionId);
    }
  }, [searchParams]);

  const handleTabChange = (_: unknown, newValue: number) => {
    setTabIndex(newValue);
    setPreviewLoading(true); // Reset loading state when switching tabs
  };

  // Generate exam files function
  const handleGenerate = async () => {
    if (!metadata || !sessionId) {
      setError("Missing required data. Please try uploading your file again.");
      return null;
    }
    
    // Clear all question locks before generation to ensure all questions are included
    const lockedQuestions = localStorage.getItem('lockedQuestions');
    let hadLockedQuestions = false;
    
    if (lockedQuestions) {
      try {
        const lockedIds = JSON.parse(lockedQuestions);
        if (lockedIds && lockedIds.length > 0) {
          hadLockedQuestions = true;
          localStorage.removeItem('lockedQuestions');
          localStorage.removeItem('lockedCategories');
          
          // Show notification about clearing locks
          setSnackbar({
            open: true,
            message: `Cleared ${lockedIds.length} locked question(s) before generating exam documents.`,
            severity: 'info'
          });
        }
      } catch (error) {
        console.error('Error checking locked questions:', error);
      }
    }
    
    try {
      setLoading(true);
      setError("");
      const response: GenerateResponse = await generateExam({
        session_id: sessionId,
        questions,
        metadata,
      });

      // Set download links after successful generation
      const links = {
        exam_url: response.exam_url,
        key_url: response.key_url,
        exam_preview_url: response.exam_preview_url,
        key_preview_url: response.key_preview_url
      };
      setDownloadLinks(links);
      
      // Show success message
      setSnackbar({
        open: true,
        message: hadLockedQuestions 
          ? 'Exam generated successfully! All questions were included (locks cleared).'
          : 'Exam generated successfully!',
        severity: 'success'
      });
      
      return response;
    } catch (err) {
      setError("Failed to generate exam documents.");
      console.error(err);
      return null;
    } finally {
      setLoading(false);
    }
  };

  // Helper function to organize questions by type
  const organizeQuestions = () => {
    const organized = {
      multipleChoice: questions.filter(q => q.type.toLowerCase() === 'multiple choice' && q.type !== 'fake answer'),
      trueFalse: questions.filter(q => q.type.toLowerCase() === 'true/false' && q.type !== 'fake answer'),
      matching: questions.filter(q => q.type.toLowerCase() === 'matching' && q.type !== 'fake answer'),
      written: questions.filter(q => q.type.toLowerCase() === 'written question' && q.type !== 'fake answer'),
    };
    return organized;
  };

  // Helper function to render a multiple choice question
  const renderMultipleChoiceQuestion = (question: Question, index: number, showAnswers: boolean) => (
    <Paper key={index} elevation={1} sx={{ p: 3, mb: 2, border: '1px solid #e0e0e0' }}>
      <Typography variant="h6" sx={{ mb: 2, color: '#1e3a8a' }}>
        {index + 1}. {question.question}
      </Typography>
      <Stack spacing={1} sx={{ ml: 2 }}>
        {['a', 'b', 'c', 'd', 'e'].map((option) => {
          const optionValue = question[option as keyof Question] as string;
          if (!optionValue) return null;
          
          const isCorrect = showAnswers && question.answer?.toLowerCase() === option;
          
          return (
            <Box key={option} sx={{ display: 'flex', alignItems: 'center', gap: 1 }}>
              <Box
                sx={{
                  width: 20,
                  height: 20,
                  borderRadius: '50%',
                  border: '2px solid #ccc',
                  bgcolor: isCorrect ? '#4caf50' : 'transparent',
                  display: 'flex',
                  alignItems: 'center',
                  justifyContent: 'center',
                }}
              >
                {isCorrect && (
                  <Box sx={{ width: 10, height: 10, borderRadius: '50%', bgcolor: 'white' }} />
                )}
              </Box>
              <Typography sx={{ fontWeight: isCorrect && showAnswers ? 600 : 400 }}>
                {option.toUpperCase()}. {optionValue}
              </Typography>
            </Box>
          );
        })}
      </Stack>
      {question.category && (
        <Chip 
          label={`Category: ${question.category}`} 
          size="small" 
          sx={{ mt: 2, fontSize: '0.75rem' }} 
        />
      )}
    </Paper>
  );

  // Helper function to render true/false question
  const renderTrueFalseQuestion = (question: Question, index: number, showAnswers: boolean) => (
    <Paper key={index} elevation={1} sx={{ p: 3, mb: 2, border: '1px solid #e0e0e0' }}>
      <Typography variant="h6" sx={{ mb: 2, color: '#1e3a8a' }}>
        {index + 1}. {question.question}
      </Typography>
      {showAnswers && (
        <Typography sx={{ fontWeight: 600, color: '#4caf50', ml: 2 }}>
          Answer: {question.answer}
        </Typography>
      )}
      {question.category && (
        <Chip 
          label={`Category: ${question.category}`} 
          size="small" 
          sx={{ mt: 2, fontSize: '0.75rem' }} 
        />
      )}
    </Paper>
  );

  // Helper function to render matching questions
  const renderMatchingQuestions = (questions: Question[], showAnswers: boolean) => {
    if (questions.length === 0) return null;

    const answersArray = questions.map(q => q.answer);
    const shuffledAnswers = [...answersArray].sort(); // Simple sort for demo, could use more complex shuffle

    return (
      <Paper elevation={1} sx={{ p: 3, mb: 2, border: '1px solid #e0e0e0' }}>
        <Typography variant="h6" sx={{ mb: 2, color: '#1e3a8a' }}>
          Match the following:
        </Typography>
        <Box sx={{ display: 'grid', gridTemplateColumns: '1fr 1fr', gap: 4 }}>
          <Box>
            <Typography variant="subtitle1" sx={{ fontWeight: 600, mb: 1 }}>
              Column A
            </Typography>
            <Stack spacing={1}>
              {questions.map((question, index) => (
                <Typography key={index}>
                  {index + 1}. {question.question}
                </Typography>
              ))}
            </Stack>
          </Box>
          <Box>
            <Typography variant="subtitle1" sx={{ fontWeight: 600, mb: 1 }}>
              Column B
            </Typography>
            <Stack spacing={1}>
              {shuffledAnswers.map((answer, index) => (
                <Typography key={index}>
                  {String.fromCharCode(97 + index)}. {answer}
                </Typography>
              ))}
            </Stack>
          </Box>
        </Box>
        {showAnswers && (
          <Box sx={{ mt: 3, pt: 2, borderTop: '1px solid #e0e0e0' }}>
            <Typography variant="subtitle2" sx={{ fontWeight: 600, mb: 1 }}>
              Answers:
            </Typography>
            {questions.map((question, index) => {
              const answerIndex = shuffledAnswers.indexOf(question.answer);
              const answerLetter = String.fromCharCode(97 + answerIndex);
              return (
                <Typography key={index} sx={{ fontSize: '0.9rem' }}>
                  {index + 1}. {answerLetter}
                </Typography>
              );
            })}
          </Box>
        )}
      </Paper>
    );
  };

  // Helper function to render written questions
  const renderWrittenQuestion = (question: Question, index: number, showAnswers: boolean) => (
    <Paper key={index} elevation={1} sx={{ p: 3, mb: 2, border: '1px solid #e0e0e0' }}>
      <Typography variant="h6" sx={{ mb: 2, color: '#1e3a8a' }}>
        {index + 1}. {question.question}
      </Typography>
      {showAnswers && (
        <Box sx={{ mt: 2, p: 2, bgcolor: '#f5f5f5', borderRadius: 1 }}>
          <Typography variant="subtitle2" sx={{ fontWeight: 600, mb: 1 }}>
            Answer:
          </Typography>
          <Typography sx={{ whiteSpace: 'pre-wrap' }}>
            {question.answer}
          </Typography>
        </Box>
      )}
      {question.category && (
        <Chip 
          label={`Category: ${question.category}`} 
          size="small" 
          sx={{ mt: 2, fontSize: '0.75rem' }} 
        />
      )}
    </Paper>
  );

  return (
    <Box sx={{ bgcolor: "white", minHeight: "100vh" }}>
      <Navbar />
      <Box sx={{ px: 4, py: 6 }}>
        <Box sx={{ maxWidth: "1200px", mx: "auto" }}>
          <Typography
            variant="h4"
            sx={{
              fontWeight: 700,
              mb: 2,
              color: "#1e3a8a",
              fontFamily: "var(--sds-typography-title-hero-font-family)",
            }}
          >
            Preview Exam
          </Typography>
          <Typography
            variant="subtitle1"
            sx={{
              fontWeight: 400,
              mb: 4,
              color: "#64748b",
              fontFamily: "var(--sds-typography-title-hero-font-family)",
            }}
          >
            Review your exam content and structure before downloading the final documents.
          </Typography>

        <Box
          sx={{
            display: "grid",
            gridTemplateColumns: "repeat(auto-fill, minmax(240px, 1fr))",
            gap: 3,
            mb: 4,
          }}
        >
          <Box>
            <Typography variant="subtitle2" fontWeight={600} color="#1e3a8a">
              Subject
            </Typography>
            <Typography color="#64748b">{metadata?.subject_name || "N/A"}</Typography>
          </Box>
          <Box>
            <Typography variant="subtitle2" fontWeight={600} color="#1e3a8a">
              Lecturer
            </Typography>
            <Typography color="#64748b">{metadata?.lecturer || "N/A"}</Typography>
          </Box>
          <Box>
            <Typography variant="subtitle2" fontWeight={600} color="#1e3a8a">
              Date
            </Typography>
            <Typography color="#64748b">{metadata?.date || "N/A"}</Typography>
          </Box>
          <Box>
            <Typography variant="subtitle2" fontWeight={600} color="#1e3a8a">
              Duration
            </Typography>
            <Typography color="#64748b">{metadata?.time || "N/A"}</Typography>
          </Box>
        </Box>

        <Divider sx={{ my: 3, borderColor: "#e2e8f0" }} />

        <Tabs
          value={tabIndex}
          onChange={handleTabChange}
          variant="fullWidth"
          TabIndicatorProps={{
            style: {
              height: "35px",
              borderRadius: 8,
              margin: "5px 2px",
              backgroundColor: "#1e3a8a",
              transition: "all 0.3s ease-in-out",
              boxShadow: "0 2px 4px rgba(0,0,0,0.1)",
            },
          }}
          sx={{
            mb: 2,
            bgcolor: "#f1f5f9",
            borderRadius: 2,
            minHeight: "20px",
            "& .MuiTabs-flexContainer": {
              position: "relative",
              zIndex: 1,
            },
            "& .MuiTab-root": {
              zIndex: 2,
            },
          }}
        >
          {["Exam Paper", "Answer Key"].map((label) => (
            <Tab
              key={label}
              label={label}
              sx={{
                textTransform: "none",
                fontWeight: 500,
                minHeight: "unset",
                m: "2px 1px",
                height: "40px",
                borderRadius: 1,
                transition: "color 0.2s ease-in-out",
                color: "#64748b",
                "&.Mui-selected": {
                  color: "white",
                  fontWeight: 600,
                },
              }}
            />
          ))}
        </Tabs>

        <Box
          sx={{
            mt: 4,
            p: 4,
            bgcolor: "#f8fafc",
            borderRadius: 2,
            border: "1px solid #e2e8f0",
          }}
        >
          {questions.length > 0 ? (
            <Box>
<<<<<<< HEAD
              {/* Show iframe for HTML preview */}
              {(tabIndex === 0 && downloadLinks.exam_preview_url) || 
               (tabIndex === 1 && downloadLinks.key_preview_url) ? (
                <Box>
                  <Typography variant="body2" sx={{ mb: 2, color: "#64748b" }}>
                    Preview of {tabIndex === 0 ? "Exam Paper" : "Answer Key"}
                  </Typography>
                  {previewLoading && (
                    <Box sx={{ display: 'flex', justifyContent: 'center', py: 4 }}>
                      <Typography color="#64748b">Loading preview...</Typography>
                    </Box>
                  )}
                  <iframe
                    src={getPreviewUrl(
                      tabIndex === 0 
                        ? downloadLinks.exam_preview_url!
                        : downloadLinks.key_preview_url!
                    )}
                    style={{ 
                      width: "100%", 
                      height: "700px", 
                      border: "1px solid #e0e0e0",
                      borderRadius: "8px",
                      backgroundColor: "white",
                      display: previewLoading ? 'none' : 'block'
                    }}
                    title={tabIndex === 0 ? "Exam Paper Preview" : "Answer Key Preview"}
                    onLoad={() => {
                      setPreviewLoading(false);
                    }}
                    onError={() => {
                      setPreviewLoading(false);
                    }}
                  />
                </Box>
              ) : (
                <Box sx={{ textAlign: "center", py: 4 }}>
                  <Typography variant="h6" gutterBottom color="#64748b">
                    {tabIndex === 0 ? "Exam Paper Preview" : "Answer Key Preview"}
                  </Typography>
                  <Typography variant="body2" color="text.secondary" sx={{ mb: 3 }}>
                    Preview is being generated. You can download the document below.
                  </Typography>
                  <Button
                    variant="outlined"
                    onClick={() => {
                      if (downloadLinks) {
                        const url = tabIndex === 0 ? downloadLinks.exam_url : downloadLinks.key_url;
                        window.open(getDownloadUrl(url), '_blank');
                      }
                    }}
                    sx={{
                      borderColor: "#1e3a8a",
                      color: "#1e3a8a",
                      "&:hover": {
                        borderColor: "#1e40af",
                        backgroundColor: "rgba(30,58,138,0.04)",
                      },
                    }}
                  >
                    Download {tabIndex === 0 ? "Exam Paper" : "Answer Key"}
                  </Button>
=======
              {/* Exam Information Header */}
              <Paper elevation={2} sx={{ p: 4, mb: 4, bgcolor: 'white' }}>
                <Typography variant="h4" sx={{ textAlign: 'center', mb: 3, color: '#1e3a8a', fontWeight: 700 }}>
                  {metadata?.subject_name || "Examination"}
                </Typography>
                <Typography variant="h5" sx={{ textAlign: 'center', mb: 3, color: '#374151' }}>
                  {tabIndex === 0 ? 'Final Examination' : 'Answer Key'}
                </Typography>
                <Typography variant="body1" sx={{ textAlign: 'center', mb: 1 }}>
                  <strong>Date:</strong> {metadata?.date || "N/A"} &nbsp;&nbsp;&nbsp; <strong>Duration:</strong> {metadata?.time || "N/A"}
                </Typography>
                <Typography variant="body1" sx={{ textAlign: 'center', mb: 3 }}>
                  <strong>Lecturer:</strong> {metadata?.lecturer || "N/A"}
                </Typography>
              </Paper>

              {/* Question Selection Summary */}
              <Box sx={{ mb: 4, p: 3, bgcolor: 'white', borderRadius: 2, border: '1px solid #e0e0e0' }}>
                <Typography variant="h6" sx={{ mb: 2, color: '#1e3a8a' }}>
                  Question Selection
                </Typography>
                <Box sx={{ display: 'grid', gridTemplateColumns: 'repeat(auto-fit, minmax(200px, 1fr))', gap: 2 }}>
                  {organizeQuestions().multipleChoice.length > 0 && (
                    <Box sx={{ textAlign: 'center', p: 2, bgcolor: '#f0f9ff', borderRadius: 1 }}>
                      <Typography variant="h4" sx={{ color: '#1e3a8a', fontWeight: 700 }}>
                        {organizeQuestions().multipleChoice.length}
                      </Typography>
                      <Typography variant="body2" color="text.secondary">
                        Multiple Choice
                      </Typography>
                      <Typography variant="caption" color="text.secondary">
                        questions selected
                      </Typography>
                    </Box>
                  )}
                  {organizeQuestions().trueFalse.length > 0 && (
                    <Box sx={{ textAlign: 'center', p: 2, bgcolor: '#f0f9ff', borderRadius: 1 }}>
                      <Typography variant="h4" sx={{ color: '#1e3a8a', fontWeight: 700 }}>
                        {organizeQuestions().trueFalse.length}
                      </Typography>
                      <Typography variant="body2" color="text.secondary">
                        True/False
                      </Typography>
                      <Typography variant="caption" color="text.secondary">
                        questions selected
                      </Typography>
                    </Box>
                  )}
                  {organizeQuestions().matching.length > 0 && (
                    <Box sx={{ textAlign: 'center', p: 2, bgcolor: '#f0f9ff', borderRadius: 1 }}>
                      <Typography variant="h4" sx={{ color: '#1e3a8a', fontWeight: 700 }}>
                        {organizeQuestions().matching.length}
                      </Typography>
                      <Typography variant="body2" color="text.secondary">
                        Matching
                      </Typography>
                      <Typography variant="caption" color="text.secondary">
                        questions selected
                      </Typography>
                    </Box>
                  )}
                  {organizeQuestions().written.length > 0 && (
                    <Box sx={{ textAlign: 'center', p: 2, bgcolor: '#f0f9ff', borderRadius: 1 }}>
                      <Typography variant="h4" sx={{ color: '#1e3a8a', fontWeight: 700 }}>
                        {organizeQuestions().written.length}
                      </Typography>
                      <Typography variant="body2" color="text.secondary">
                        Written
                      </Typography>
                      <Typography variant="caption" color="text.secondary">
                        questions selected
                      </Typography>
                    </Box>
                  )}
>>>>>>> c2018b74
                </Box>
              </Box>

              {/* Questions Content */}
              <Box>
                {/* Multiple Choice Questions */}
                {organizeQuestions().multipleChoice.length > 0 && (
                  <Box sx={{ mb: 4 }}>
                    <Typography variant="h5" sx={{ mb: 3, color: '#1e3a8a', fontWeight: 600 }}>
                      Section A: Multiple Choice Questions ({organizeQuestions().multipleChoice.length} points)
                    </Typography>
                    {organizeQuestions().multipleChoice.map((question, index) => 
                      renderMultipleChoiceQuestion(question, index, tabIndex === 1)
                    )}
                  </Box>
                )}

                {/* True/False Questions */}
                {organizeQuestions().trueFalse.length > 0 && (
                  <Box sx={{ mb: 4 }}>
                    <Typography variant="h5" sx={{ mb: 3, color: '#1e3a8a', fontWeight: 600 }}>
                      Section B: True/False Questions ({organizeQuestions().trueFalse.length} points)
                    </Typography>
                    {organizeQuestions().trueFalse.map((question, index) => 
                      renderTrueFalseQuestion(question, index, tabIndex === 1)
                    )}
                  </Box>
                )}

                {/* Matching Questions */}
                {organizeQuestions().matching.length > 0 && (
                  <Box sx={{ mb: 4 }}>
                    <Typography variant="h5" sx={{ mb: 3, color: '#1e3a8a', fontWeight: 600 }}>
                      Section C: Matching Questions ({organizeQuestions().matching.length} points)
                    </Typography>
                    {renderMatchingQuestions(organizeQuestions().matching, tabIndex === 1)}
                  </Box>
                )}

                {/* Written Questions */}
                {organizeQuestions().written.length > 0 && (
                  <Box sx={{ mb: 4 }}>
                    <Typography variant="h5" sx={{ mb: 3, color: '#1e3a8a', fontWeight: 600 }}>
                      Section D: Written Questions ({organizeQuestions().written.length} points)
                    </Typography>
                    {organizeQuestions().written.map((question, index) => 
                      renderWrittenQuestion(question, index, tabIndex === 1)
                    )}
                  </Box>
                )}
              </Box>
            </Box>
          ) : (
            <Typography color="error" sx={{ textAlign: "center" }}>
              No questions available for preview. Please ensure questions are loaded and try again.
            </Typography>
          )}
        </Box>

        {/* Generate and Download Section */}
        <Box sx={{ mt: 6 }}>
          {/* Show error if any */}
          {error && (
            <Box sx={{ mb: 3, p: 2, bgcolor: '#ffebee', borderRadius: 1, border: '1px solid #e57373' }}>
              <Typography color="error">{error}</Typography>
            </Box>
          )}

          {/* Generate Paper Button - Show only if files haven't been generated yet */}
          {!downloadLinks && (
            <Box sx={{ display: "flex", justifyContent: "center", mb: 4 }}>
              <Button
                variant="contained"
                onClick={handleGenerate}
                disabled={loading || !sessionId || !metadata}
                sx={{
                  height: "60px",
                  px: 4,
                  borderRadius: "10px",
                  backgroundColor: "#1e3a8a",
                  color: "white",
                  fontSize: "1rem",
                  fontWeight: 600,
                  "&:hover": {
                    backgroundColor: "#1e40af",
                  },
                  "&:disabled": {
                    backgroundColor: "#9ca3af",
                  },
                }}
              >
                {loading ? (
                  <>
                    <CircularProgress size={20} color="inherit" sx={{ mr: 2 }} />
                    Generating Paper...
                  </>
                ) : (
                  <>
                    Generate Paper
                    <TrendingFlatIcon sx={{ ml: 2 }} />
                  </>
                )}
              </Button>
            </Box>
          )}

          {/* Download Buttons - Show only after generation */}
          {downloadLinks && (
            <Box sx={{ display: "flex", justifyContent: "center", gap: 2 }}>
              <Button
                variant="contained"
                onClick={() => {
                  window.open(getDownloadUrl(downloadLinks.exam_url), '_blank');
                }}
                sx={{
                  height: "60px",
                  px: 4,
                  borderRadius: "10px",
                  backgroundColor: "#1e3a8a",
                  color: "white",
                  fontSize: "1rem",
                  fontWeight: 600,
                  "&:hover": {
                    backgroundColor: "#1e40af",
                  },
                }}
              >
                Download Exam Paper
              </Button>
              <Button
                variant="contained"
                onClick={() => {
                  window.open(getDownloadUrl(downloadLinks.key_url), '_blank');
                }}
                sx={{
                  height: "60px",
                  px: 4,
                  borderRadius: "10px",
                  backgroundColor: "#1e3a8a",
                  color: "white",
                  fontSize: "1rem",
                  fontWeight: 600,
                  "&:hover": {
                    backgroundColor: "#1e40af",
                  },
                }}
              >
                Download Answer Key
              </Button>
            </Box>
          )}
        </Box>

        {/* Snackbar for notifications */}
        <Snackbar
          open={snackbar.open}
          autoHideDuration={6000}
          onClose={() => setSnackbar({ ...snackbar, open: false })}
          anchorOrigin={{ vertical: 'bottom', horizontal: 'center' }}
        >
          <Alert
            onClose={() => setSnackbar({ ...snackbar, open: false })}
            severity={snackbar.severity}
            sx={{ width: '100%' }}
          >
            {snackbar.message}
          </Alert>
        </Snackbar>
        </Box>
      </Box>
    </Box>
  );
}<|MERGE_RESOLUTION|>--- conflicted
+++ resolved
@@ -9,22 +9,10 @@
   Button,
   Tabs,
   Tab,
-  Paper,
-  Stack,
-  Chip,
-  CircularProgress,
-  Snackbar,
-  Alert,
 } from "@mui/material";
 import Navbar from "../../components/Navbar";
-<<<<<<< HEAD
 import { getDownloadUrl, getPreviewUrl } from "../../utils/api";
 import { QuestionMetadata } from "../../types";
-=======
-import { getDownloadUrl, generateExam } from "../../utils/api";
-import { QuestionMetadata, Question, GenerateResponse } from "../../types";
-import TrendingFlatIcon from '@mui/icons-material/TrendingFlat';
->>>>>>> c2018b74
 
 export default function PreviewPage() {
   const [tabIndex, setTabIndex] = useState(0);
@@ -35,58 +23,31 @@
     key_preview_url?: string; 
   } | null>(null);
   const [metadata, setMetadata] = useState<QuestionMetadata | null>(null);
-<<<<<<< HEAD
   const [previewLoading, setPreviewLoading] = useState(true);
-=======
-  const [questions, setQuestions] = useState<Question[]>([]);
-  const [sessionId, setSessionId] = useState<string>("");
-  const [loading, setLoading] = useState(false);
-  const [error, setError] = useState<string>("");
-  const [snackbar, setSnackbar] = useState({
-    open: false,
-    message: '',
-    severity: 'success' as 'success' | 'error' | 'info' | 'warning'
-  });
->>>>>>> c2018b74
   const searchParams = useSearchParams();
 
   useEffect(() => {
     const examUrl = searchParams.get('examUrl');
     const keyUrl = searchParams.get('keyUrl');
-<<<<<<< HEAD
     const examPreviewUrl = searchParams.get('examPreviewUrl');
     const keyPreviewUrl = searchParams.get('keyPreviewUrl');
-=======
->>>>>>> c2018b74
     
     if (examUrl && keyUrl) {
       const links = {
         exam_url: decodeURIComponent(examUrl),
         key_url: decodeURIComponent(keyUrl),
+        exam_preview_url: examPreviewUrl ? decodeURIComponent(examPreviewUrl) : undefined,
+        key_preview_url: keyPreviewUrl ? decodeURIComponent(keyPreviewUrl) : undefined
       };
-<<<<<<< HEAD
       
-=======
->>>>>>> c2018b74
       setDownloadLinks(links);
       setPreviewLoading(false);
     }
 
-    // Get metadata, questions, and sessionId from localStorage
+    // Get metadata from localStorage
     const storedMetadata = localStorage.getItem("metadata");
-    const storedQuestions = localStorage.getItem("questions");
-    const storedSessionId = localStorage.getItem("sessionId");
-    
     if (storedMetadata) {
       setMetadata(JSON.parse(storedMetadata));
-    }
-    
-    if (storedQuestions) {
-      setQuestions(JSON.parse(storedQuestions));
-    }
-    
-    if (storedSessionId) {
-      setSessionId(storedSessionId);
     }
   }, [searchParams]);
 
@@ -94,238 +55,6 @@
     setTabIndex(newValue);
     setPreviewLoading(true); // Reset loading state when switching tabs
   };
-
-  // Generate exam files function
-  const handleGenerate = async () => {
-    if (!metadata || !sessionId) {
-      setError("Missing required data. Please try uploading your file again.");
-      return null;
-    }
-    
-    // Clear all question locks before generation to ensure all questions are included
-    const lockedQuestions = localStorage.getItem('lockedQuestions');
-    let hadLockedQuestions = false;
-    
-    if (lockedQuestions) {
-      try {
-        const lockedIds = JSON.parse(lockedQuestions);
-        if (lockedIds && lockedIds.length > 0) {
-          hadLockedQuestions = true;
-          localStorage.removeItem('lockedQuestions');
-          localStorage.removeItem('lockedCategories');
-          
-          // Show notification about clearing locks
-          setSnackbar({
-            open: true,
-            message: `Cleared ${lockedIds.length} locked question(s) before generating exam documents.`,
-            severity: 'info'
-          });
-        }
-      } catch (error) {
-        console.error('Error checking locked questions:', error);
-      }
-    }
-    
-    try {
-      setLoading(true);
-      setError("");
-      const response: GenerateResponse = await generateExam({
-        session_id: sessionId,
-        questions,
-        metadata,
-      });
-
-      // Set download links after successful generation
-      const links = {
-        exam_url: response.exam_url,
-        key_url: response.key_url,
-        exam_preview_url: response.exam_preview_url,
-        key_preview_url: response.key_preview_url
-      };
-      setDownloadLinks(links);
-      
-      // Show success message
-      setSnackbar({
-        open: true,
-        message: hadLockedQuestions 
-          ? 'Exam generated successfully! All questions were included (locks cleared).'
-          : 'Exam generated successfully!',
-        severity: 'success'
-      });
-      
-      return response;
-    } catch (err) {
-      setError("Failed to generate exam documents.");
-      console.error(err);
-      return null;
-    } finally {
-      setLoading(false);
-    }
-  };
-
-  // Helper function to organize questions by type
-  const organizeQuestions = () => {
-    const organized = {
-      multipleChoice: questions.filter(q => q.type.toLowerCase() === 'multiple choice' && q.type !== 'fake answer'),
-      trueFalse: questions.filter(q => q.type.toLowerCase() === 'true/false' && q.type !== 'fake answer'),
-      matching: questions.filter(q => q.type.toLowerCase() === 'matching' && q.type !== 'fake answer'),
-      written: questions.filter(q => q.type.toLowerCase() === 'written question' && q.type !== 'fake answer'),
-    };
-    return organized;
-  };
-
-  // Helper function to render a multiple choice question
-  const renderMultipleChoiceQuestion = (question: Question, index: number, showAnswers: boolean) => (
-    <Paper key={index} elevation={1} sx={{ p: 3, mb: 2, border: '1px solid #e0e0e0' }}>
-      <Typography variant="h6" sx={{ mb: 2, color: '#1e3a8a' }}>
-        {index + 1}. {question.question}
-      </Typography>
-      <Stack spacing={1} sx={{ ml: 2 }}>
-        {['a', 'b', 'c', 'd', 'e'].map((option) => {
-          const optionValue = question[option as keyof Question] as string;
-          if (!optionValue) return null;
-          
-          const isCorrect = showAnswers && question.answer?.toLowerCase() === option;
-          
-          return (
-            <Box key={option} sx={{ display: 'flex', alignItems: 'center', gap: 1 }}>
-              <Box
-                sx={{
-                  width: 20,
-                  height: 20,
-                  borderRadius: '50%',
-                  border: '2px solid #ccc',
-                  bgcolor: isCorrect ? '#4caf50' : 'transparent',
-                  display: 'flex',
-                  alignItems: 'center',
-                  justifyContent: 'center',
-                }}
-              >
-                {isCorrect && (
-                  <Box sx={{ width: 10, height: 10, borderRadius: '50%', bgcolor: 'white' }} />
-                )}
-              </Box>
-              <Typography sx={{ fontWeight: isCorrect && showAnswers ? 600 : 400 }}>
-                {option.toUpperCase()}. {optionValue}
-              </Typography>
-            </Box>
-          );
-        })}
-      </Stack>
-      {question.category && (
-        <Chip 
-          label={`Category: ${question.category}`} 
-          size="small" 
-          sx={{ mt: 2, fontSize: '0.75rem' }} 
-        />
-      )}
-    </Paper>
-  );
-
-  // Helper function to render true/false question
-  const renderTrueFalseQuestion = (question: Question, index: number, showAnswers: boolean) => (
-    <Paper key={index} elevation={1} sx={{ p: 3, mb: 2, border: '1px solid #e0e0e0' }}>
-      <Typography variant="h6" sx={{ mb: 2, color: '#1e3a8a' }}>
-        {index + 1}. {question.question}
-      </Typography>
-      {showAnswers && (
-        <Typography sx={{ fontWeight: 600, color: '#4caf50', ml: 2 }}>
-          Answer: {question.answer}
-        </Typography>
-      )}
-      {question.category && (
-        <Chip 
-          label={`Category: ${question.category}`} 
-          size="small" 
-          sx={{ mt: 2, fontSize: '0.75rem' }} 
-        />
-      )}
-    </Paper>
-  );
-
-  // Helper function to render matching questions
-  const renderMatchingQuestions = (questions: Question[], showAnswers: boolean) => {
-    if (questions.length === 0) return null;
-
-    const answersArray = questions.map(q => q.answer);
-    const shuffledAnswers = [...answersArray].sort(); // Simple sort for demo, could use more complex shuffle
-
-    return (
-      <Paper elevation={1} sx={{ p: 3, mb: 2, border: '1px solid #e0e0e0' }}>
-        <Typography variant="h6" sx={{ mb: 2, color: '#1e3a8a' }}>
-          Match the following:
-        </Typography>
-        <Box sx={{ display: 'grid', gridTemplateColumns: '1fr 1fr', gap: 4 }}>
-          <Box>
-            <Typography variant="subtitle1" sx={{ fontWeight: 600, mb: 1 }}>
-              Column A
-            </Typography>
-            <Stack spacing={1}>
-              {questions.map((question, index) => (
-                <Typography key={index}>
-                  {index + 1}. {question.question}
-                </Typography>
-              ))}
-            </Stack>
-          </Box>
-          <Box>
-            <Typography variant="subtitle1" sx={{ fontWeight: 600, mb: 1 }}>
-              Column B
-            </Typography>
-            <Stack spacing={1}>
-              {shuffledAnswers.map((answer, index) => (
-                <Typography key={index}>
-                  {String.fromCharCode(97 + index)}. {answer}
-                </Typography>
-              ))}
-            </Stack>
-          </Box>
-        </Box>
-        {showAnswers && (
-          <Box sx={{ mt: 3, pt: 2, borderTop: '1px solid #e0e0e0' }}>
-            <Typography variant="subtitle2" sx={{ fontWeight: 600, mb: 1 }}>
-              Answers:
-            </Typography>
-            {questions.map((question, index) => {
-              const answerIndex = shuffledAnswers.indexOf(question.answer);
-              const answerLetter = String.fromCharCode(97 + answerIndex);
-              return (
-                <Typography key={index} sx={{ fontSize: '0.9rem' }}>
-                  {index + 1}. {answerLetter}
-                </Typography>
-              );
-            })}
-          </Box>
-        )}
-      </Paper>
-    );
-  };
-
-  // Helper function to render written questions
-  const renderWrittenQuestion = (question: Question, index: number, showAnswers: boolean) => (
-    <Paper key={index} elevation={1} sx={{ p: 3, mb: 2, border: '1px solid #e0e0e0' }}>
-      <Typography variant="h6" sx={{ mb: 2, color: '#1e3a8a' }}>
-        {index + 1}. {question.question}
-      </Typography>
-      {showAnswers && (
-        <Box sx={{ mt: 2, p: 2, bgcolor: '#f5f5f5', borderRadius: 1 }}>
-          <Typography variant="subtitle2" sx={{ fontWeight: 600, mb: 1 }}>
-            Answer:
-          </Typography>
-          <Typography sx={{ whiteSpace: 'pre-wrap' }}>
-            {question.answer}
-          </Typography>
-        </Box>
-      )}
-      {question.category && (
-        <Chip 
-          label={`Category: ${question.category}`} 
-          size="small" 
-          sx={{ mt: 2, fontSize: '0.75rem' }} 
-        />
-      )}
-    </Paper>
-  );
 
   return (
     <Box sx={{ bgcolor: "white", minHeight: "100vh" }}>
@@ -352,7 +81,7 @@
               fontFamily: "var(--sds-typography-title-hero-font-family)",
             }}
           >
-            Review your exam content and structure before downloading the final documents.
+            Preview your generated exam paper before downloading.
           </Typography>
 
         <Box
@@ -450,9 +179,8 @@
             border: "1px solid #e2e8f0",
           }}
         >
-          {questions.length > 0 ? (
+          {downloadLinks ? (
             <Box>
-<<<<<<< HEAD
               {/* Show iframe for HTML preview */}
               {(tabIndex === 0 && downloadLinks.exam_preview_url) || 
                (tabIndex === 1 && downloadLinks.key_preview_url) ? (
@@ -515,252 +243,66 @@
                   >
                     Download {tabIndex === 0 ? "Exam Paper" : "Answer Key"}
                   </Button>
-=======
-              {/* Exam Information Header */}
-              <Paper elevation={2} sx={{ p: 4, mb: 4, bgcolor: 'white' }}>
-                <Typography variant="h4" sx={{ textAlign: 'center', mb: 3, color: '#1e3a8a', fontWeight: 700 }}>
-                  {metadata?.subject_name || "Examination"}
-                </Typography>
-                <Typography variant="h5" sx={{ textAlign: 'center', mb: 3, color: '#374151' }}>
-                  {tabIndex === 0 ? 'Final Examination' : 'Answer Key'}
-                </Typography>
-                <Typography variant="body1" sx={{ textAlign: 'center', mb: 1 }}>
-                  <strong>Date:</strong> {metadata?.date || "N/A"} &nbsp;&nbsp;&nbsp; <strong>Duration:</strong> {metadata?.time || "N/A"}
-                </Typography>
-                <Typography variant="body1" sx={{ textAlign: 'center', mb: 3 }}>
-                  <strong>Lecturer:</strong> {metadata?.lecturer || "N/A"}
-                </Typography>
-              </Paper>
-
-              {/* Question Selection Summary */}
-              <Box sx={{ mb: 4, p: 3, bgcolor: 'white', borderRadius: 2, border: '1px solid #e0e0e0' }}>
-                <Typography variant="h6" sx={{ mb: 2, color: '#1e3a8a' }}>
-                  Question Selection
-                </Typography>
-                <Box sx={{ display: 'grid', gridTemplateColumns: 'repeat(auto-fit, minmax(200px, 1fr))', gap: 2 }}>
-                  {organizeQuestions().multipleChoice.length > 0 && (
-                    <Box sx={{ textAlign: 'center', p: 2, bgcolor: '#f0f9ff', borderRadius: 1 }}>
-                      <Typography variant="h4" sx={{ color: '#1e3a8a', fontWeight: 700 }}>
-                        {organizeQuestions().multipleChoice.length}
-                      </Typography>
-                      <Typography variant="body2" color="text.secondary">
-                        Multiple Choice
-                      </Typography>
-                      <Typography variant="caption" color="text.secondary">
-                        questions selected
-                      </Typography>
-                    </Box>
-                  )}
-                  {organizeQuestions().trueFalse.length > 0 && (
-                    <Box sx={{ textAlign: 'center', p: 2, bgcolor: '#f0f9ff', borderRadius: 1 }}>
-                      <Typography variant="h4" sx={{ color: '#1e3a8a', fontWeight: 700 }}>
-                        {organizeQuestions().trueFalse.length}
-                      </Typography>
-                      <Typography variant="body2" color="text.secondary">
-                        True/False
-                      </Typography>
-                      <Typography variant="caption" color="text.secondary">
-                        questions selected
-                      </Typography>
-                    </Box>
-                  )}
-                  {organizeQuestions().matching.length > 0 && (
-                    <Box sx={{ textAlign: 'center', p: 2, bgcolor: '#f0f9ff', borderRadius: 1 }}>
-                      <Typography variant="h4" sx={{ color: '#1e3a8a', fontWeight: 700 }}>
-                        {organizeQuestions().matching.length}
-                      </Typography>
-                      <Typography variant="body2" color="text.secondary">
-                        Matching
-                      </Typography>
-                      <Typography variant="caption" color="text.secondary">
-                        questions selected
-                      </Typography>
-                    </Box>
-                  )}
-                  {organizeQuestions().written.length > 0 && (
-                    <Box sx={{ textAlign: 'center', p: 2, bgcolor: '#f0f9ff', borderRadius: 1 }}>
-                      <Typography variant="h4" sx={{ color: '#1e3a8a', fontWeight: 700 }}>
-                        {organizeQuestions().written.length}
-                      </Typography>
-                      <Typography variant="body2" color="text.secondary">
-                        Written
-                      </Typography>
-                      <Typography variant="caption" color="text.secondary">
-                        questions selected
-                      </Typography>
-                    </Box>
-                  )}
->>>>>>> c2018b74
                 </Box>
-              </Box>
-
-              {/* Questions Content */}
-              <Box>
-                {/* Multiple Choice Questions */}
-                {organizeQuestions().multipleChoice.length > 0 && (
-                  <Box sx={{ mb: 4 }}>
-                    <Typography variant="h5" sx={{ mb: 3, color: '#1e3a8a', fontWeight: 600 }}>
-                      Section A: Multiple Choice Questions ({organizeQuestions().multipleChoice.length} points)
-                    </Typography>
-                    {organizeQuestions().multipleChoice.map((question, index) => 
-                      renderMultipleChoiceQuestion(question, index, tabIndex === 1)
-                    )}
-                  </Box>
-                )}
-
-                {/* True/False Questions */}
-                {organizeQuestions().trueFalse.length > 0 && (
-                  <Box sx={{ mb: 4 }}>
-                    <Typography variant="h5" sx={{ mb: 3, color: '#1e3a8a', fontWeight: 600 }}>
-                      Section B: True/False Questions ({organizeQuestions().trueFalse.length} points)
-                    </Typography>
-                    {organizeQuestions().trueFalse.map((question, index) => 
-                      renderTrueFalseQuestion(question, index, tabIndex === 1)
-                    )}
-                  </Box>
-                )}
-
-                {/* Matching Questions */}
-                {organizeQuestions().matching.length > 0 && (
-                  <Box sx={{ mb: 4 }}>
-                    <Typography variant="h5" sx={{ mb: 3, color: '#1e3a8a', fontWeight: 600 }}>
-                      Section C: Matching Questions ({organizeQuestions().matching.length} points)
-                    </Typography>
-                    {renderMatchingQuestions(organizeQuestions().matching, tabIndex === 1)}
-                  </Box>
-                )}
-
-                {/* Written Questions */}
-                {organizeQuestions().written.length > 0 && (
-                  <Box sx={{ mb: 4 }}>
-                    <Typography variant="h5" sx={{ mb: 3, color: '#1e3a8a', fontWeight: 600 }}>
-                      Section D: Written Questions ({organizeQuestions().written.length} points)
-                    </Typography>
-                    {organizeQuestions().written.map((question, index) => 
-                      renderWrittenQuestion(question, index, tabIndex === 1)
-                    )}
-                  </Box>
-                )}
-              </Box>
+              )}
             </Box>
           ) : (
             <Typography color="error" sx={{ textAlign: "center" }}>
-              No questions available for preview. Please ensure questions are loaded and try again.
+              No preview available. Please ensure the files exist and try again.
             </Typography>
           )}
         </Box>
 
-        {/* Generate and Download Section */}
-        <Box sx={{ mt: 6 }}>
-          {/* Show error if any */}
-          {error && (
-            <Box sx={{ mb: 3, p: 2, bgcolor: '#ffebee', borderRadius: 1, border: '1px solid #e57373' }}>
-              <Typography color="error">{error}</Typography>
-            </Box>
-          )}
-
-          {/* Generate Paper Button - Show only if files haven't been generated yet */}
-          {!downloadLinks && (
-            <Box sx={{ display: "flex", justifyContent: "center", mb: 4 }}>
-              <Button
-                variant="contained"
-                onClick={handleGenerate}
-                disabled={loading || !sessionId || !metadata}
-                sx={{
-                  height: "60px",
-                  px: 4,
-                  borderRadius: "10px",
-                  backgroundColor: "#1e3a8a",
-                  color: "white",
-                  fontSize: "1rem",
-                  fontWeight: 600,
-                  "&:hover": {
-                    backgroundColor: "#1e40af",
-                  },
-                  "&:disabled": {
-                    backgroundColor: "#9ca3af",
-                  },
-                }}
-              >
-                {loading ? (
-                  <>
-                    <CircularProgress size={20} color="inherit" sx={{ mr: 2 }} />
-                    Generating Paper...
-                  </>
-                ) : (
-                  <>
-                    Generate Paper
-                    <TrendingFlatIcon sx={{ ml: 2 }} />
-                  </>
-                )}
-              </Button>
-            </Box>
-          )}
-
-          {/* Download Buttons - Show only after generation */}
-          {downloadLinks && (
-            <Box sx={{ display: "flex", justifyContent: "center", gap: 2 }}>
-              <Button
-                variant="contained"
-                onClick={() => {
-                  window.open(getDownloadUrl(downloadLinks.exam_url), '_blank');
-                }}
-                sx={{
-                  height: "60px",
-                  px: 4,
-                  borderRadius: "10px",
-                  backgroundColor: "#1e3a8a",
-                  color: "white",
-                  fontSize: "1rem",
-                  fontWeight: 600,
-                  "&:hover": {
-                    backgroundColor: "#1e40af",
-                  },
-                }}
-              >
-                Download Exam Paper
-              </Button>
-              <Button
-                variant="contained"
-                onClick={() => {
-                  window.open(getDownloadUrl(downloadLinks.key_url), '_blank');
-                }}
-                sx={{
-                  height: "60px",
-                  px: 4,
-                  borderRadius: "10px",
-                  backgroundColor: "#1e3a8a",
-                  color: "white",
-                  fontSize: "1rem",
-                  fontWeight: 600,
-                  "&:hover": {
-                    backgroundColor: "#1e40af",
-                  },
-                }}
-              >
-                Download Answer Key
-              </Button>
-            </Box>
-          )}
+        <Box
+          sx={{ display: "flex", justifyContent: "flex-end", gap: 2, mt: 4 }}
+        >
+          <Button
+            variant="contained"
+            onClick={() => {
+              if (downloadLinks) {
+                window.open(getDownloadUrl(downloadLinks.exam_url), '_blank');
+              }
+            }}
+            disabled={!downloadLinks}
+            sx={{
+              height: "60px",
+              flexShrink: 0,
+              borderRadius: "10px",
+              border: "1px solid #1e3a8a",
+              backgroundColor: "#1e3a8a",
+              color: "white",
+              "&:hover": {
+                backgroundColor: "#1e40af",
+              },
+            }}
+          >
+            Download Exam Paper
+          </Button>
+          <Button
+            variant="contained"
+            onClick={() => {
+              if (downloadLinks) {
+                window.open(getDownloadUrl(downloadLinks.key_url), '_blank');
+              }
+            }}
+            disabled={!downloadLinks}
+            sx={{
+              height: "60px",
+              flexShrink: 0,
+              borderRadius: "10px",
+              border: "1px solid #1e3a8a",
+              backgroundColor: "#1e3a8a",
+              color: "white",
+              "&:hover": {
+                backgroundColor: "#1e40af",
+              },
+            }}
+          >
+            Download Answer Key
+          </Button>
         </Box>
-
-        {/* Snackbar for notifications */}
-        <Snackbar
-          open={snackbar.open}
-          autoHideDuration={6000}
-          onClose={() => setSnackbar({ ...snackbar, open: false })}
-          anchorOrigin={{ vertical: 'bottom', horizontal: 'center' }}
-        >
-          <Alert
-            onClose={() => setSnackbar({ ...snackbar, open: false })}
-            severity={snackbar.severity}
-            sx={{ width: '100%' }}
-          >
-            {snackbar.message}
-          </Alert>
-        </Snackbar>
         </Box>
       </Box>
     </Box>
   );
-}+} 