"use client";

import { useState, useEffect, useCallback } from "react";
import { useRouter } from "next/navigation";

const API_BASE_URL = process.env.NEXT_PUBLIC_BACKEND_URL;
import {
  Box,
  Container,
  Typography,
  Alert,
  Button,
  Grid,
  MenuItem,
  IconButton,
  Menu,
  ListItemIcon,
  ListItemText,
  Divider,
  LinearProgress,
  Paper,
  Card,
  CardContent,
} from "@mui/material";
import { useDropzone } from 'react-dropzone';
import DownloadIcon from '@mui/icons-material/Download';
import MoreVertIcon from '@mui/icons-material/MoreVert';
import StarIcon from '@mui/icons-material/Star';
import DeleteIcon from '@mui/icons-material/Delete';
import UploadIcon from '@mui/icons-material/Upload';
import CloudUploadIcon from '@mui/icons-material/CloudUpload';
import DescriptionIcon from '@mui/icons-material/Description';
import CheckCircleIcon from '@mui/icons-material/CheckCircle';
import Navbar from "../../components/Navbar";
import ProcessingModal from "../../components/ProcessingModal";
import { useProcessing } from "../../hooks/useProcessing";
import { uploadExcel } from "../../utils/api";
import { UploadResponse } from "../../types";

interface ExcelUploadItem {
  id: string;
  file: File;
  progress: number;
  status: 'uploading' | 'completed' | 'error';
}

export default function HomePage() {
  const [error, setError] = useState<string>("");
  const [selectedFile, setSelectedFile] = useState<File | null>(null);
  const [loading, setLoading] = useState(false);
  
  // Excel upload states
  const [excelUploadItems, setExcelUploadItems] = useState<ExcelUploadItem[]>([]);
  const [isDragActive, setIsDragActive] = useState(false);
  
  // Word template states
  const [wordTemplates, setWordTemplates] = useState<Array<{ id: string; name: string; isDefault: boolean }>>([]);
  const [selectedWordTemplate, setSelectedWordTemplate] = useState<string>("default");
  const [wordTemplateMenuAnchor, setWordTemplateMenuAnchor] = useState<null | HTMLElement>(null);
  const [selectedWordTemplateForMenu, setSelectedWordTemplateForMenu] = useState<string>("");
  const [isWordUploading, setIsWordUploading] = useState<boolean>(false);
  const [wordUploadProgress, setWordUploadProgress] = useState<number>(0);
  
  // Processing modal state
  const { processingState, startProcessing, stopProcessing } = useProcessing();
  
  const router = useRouter();

  // Check if uploaded template exists on component mount
  useEffect(() => {
    loadWordTemplates();
  }, []);

  const loadWordTemplates = async () => {
    try {
<<<<<<< HEAD
  const response = await fetch(`${process.env.NEXT_PUBLIC_BACKEND_URL}/word-templates`);
=======
      const response = await fetch(`${API_BASE_URL}/word-templates`);
>>>>>>> 8e4abf5d
      if (response.ok) {
        const data = await response.json();
        console.log('Loaded word templates:', data); // Debug log
        const templates = data.templates || data; // Handle both formats
        setWordTemplates(templates);
        
        // Set default selected template to the one marked as default
        const defaultTemplate = templates.find((t: { id: string; name: string; isDefault: boolean }) => t.isDefault);
        if (defaultTemplate) {
          setSelectedWordTemplate(defaultTemplate.id);
        } else if (templates.length > 0) {
          // If no default found, use first template
          setSelectedWordTemplate(templates[0].id);
        }
      } else {
        console.error('Failed to load word templates:', response.status);
        // Add some sample templates for testing if backend is not ready
        const sampleTemplates = [
          { id: 'exam-paper-tpl_clean.docx', name: 'exam-paper-tpl_clean.docx', isDefault: true }
        ];
        setWordTemplates(sampleTemplates);
        setSelectedWordTemplate('exam-paper-tpl_clean.docx');
      }
    } catch (error) {
      console.error('Error loading word templates:', error);
      // Add some sample templates for testing if backend is not ready
      const sampleTemplates = [
        { id: 'exam-paper-tpl_clean.docx', name: 'exam-paper-tpl_clean.docx', isDefault: true }
      ];
      setWordTemplates(sampleTemplates);
      setSelectedWordTemplate('exam-paper-tpl_clean.docx');
    }
  };

  // Excel file upload simulation
  const simulateExcelUpload = useCallback(async (file: File) => {
    const id = `${file.name}-${Date.now()}`;
    
    // Add file to upload items with initial progress
    const newItem: ExcelUploadItem = {
      id,
      file,
      progress: 0,
      status: 'uploading'
    };
    
    setExcelUploadItems(() => {
      // Replace any existing file with new one (only one Excel file allowed)
      return [newItem];
    });
    setSelectedFile(file);

    // Simulate upload progress
    for (let progress = 0; progress <= 100; progress += 10) {
      await new Promise(resolve => setTimeout(resolve, 50));
      setExcelUploadItems(prev => 
        prev.map(item => 
          item.id === id ? { ...item, progress } : item
        )
      );
    }

    // Mark as completed
    setExcelUploadItems(prev => 
      prev.map(item => 
        item.id === id ? { ...item, status: 'completed' } : item
      )
    );
  }, []);

  const onExcelDrop = useCallback(async (acceptedFiles: File[]) => {
    if (acceptedFiles.length > 0) {
      // Only take the first file for Excel upload
      await simulateExcelUpload(acceptedFiles[0]);
    }
  }, [simulateExcelUpload]);

  const removeExcelFile = useCallback((fileId: string, event: React.MouseEvent<HTMLButtonElement>) => {
    event.preventDefault();
    event.stopPropagation();
    setExcelUploadItems([]);
    setSelectedFile(null);
  }, []);

  const { getRootProps: getExcelRootProps, getInputProps: getExcelInputProps } = useDropzone({
    onDrop: onExcelDrop,
    accept: {
      'application/vnd.openxmlformats-officedocument.spreadsheetml.sheet': ['.xlsx'],
      'application/vnd.ms-excel': ['.xls']
    },
    multiple: false,
    onDragEnter: () => setIsDragActive(true),
    onDragLeave: () => setIsDragActive(false),
    onDropAccepted: () => setIsDragActive(false),
    onDropRejected: () => setIsDragActive(false)
  });

  const handleUpload = async () => {
    if (!selectedFile) return;
    try {
      setLoading(true);
      setError("");
      
      // Start processing modal immediately
      startProcessing(
        'Processing Excel File',
        'Reading questions and validating format...'
      );
      
      const response: UploadResponse = await uploadExcel(selectedFile);
      localStorage.setItem("questions", JSON.stringify(response.questions));
      localStorage.setItem("metadata", JSON.stringify(response.metadata));
      localStorage.setItem("sessionId", response.session_id);
      localStorage.setItem("selectedTemplate", "default"); // Store excel template choice
      localStorage.setItem("selectedWordTemplate", selectedWordTemplate); // Store word template choice
      
      // Stop processing modal before navigation
      stopProcessing();
      
      router.push("/category");
    } catch (err) {
      // Stop processing modal on error
      stopProcessing();
      
      setError(
        "Failed to upload file. Please make sure it follows the correct format."
      );
      console.error(err);
    } finally {
      setLoading(false);
    }
  };

  const downloadTemplate = async () => {
    try {
<<<<<<< HEAD
  const response = await fetch(`${process.env.NEXT_PUBLIC_BACKEND_URL}/download-template`);
=======
      const response = await fetch(`${API_BASE_URL}/download-template`);
>>>>>>> 8e4abf5d
      if (response.ok) {
        const blob = await response.blob();
        const url = window.URL.createObjectURL(blob);
        const a = document.createElement('a');
        a.href = url;
        a.download = 'question-bank-template.xlsx';
        document.body.appendChild(a);
        a.click();
        window.URL.revokeObjectURL(url);
        document.body.removeChild(a);
      } else {
        alert('Failed to download template');
      }
    } catch (error) {
      console.error('Error downloading template:', error);
      alert('Failed to download template');
    }
  };

  const downloadWordTemplate = async () => {
    try {
<<<<<<< HEAD
  const response = await fetch(`${process.env.NEXT_PUBLIC_BACKEND_URL}/download-word-template`);
=======
      const response = await fetch(`${API_BASE_URL}/download-word-template`);
>>>>>>> 8e4abf5d
      if (response.ok) {
        const blob = await response.blob();
        const url = window.URL.createObjectURL(blob);
        const a = document.createElement('a');
        a.href = url;
        a.download = 'exam-paper-template.docx';
        document.body.appendChild(a);
        a.click();
        window.URL.revokeObjectURL(url);
        document.body.removeChild(a);
      } else {
        alert('Failed to download word template');
      }
    } catch (error) {
      console.error('Error downloading word template:', error);
      alert('Failed to download word template');
    }
  };

  const handleWordTemplateUpload = async (file: File) => {
    setIsWordUploading(true);
    setWordUploadProgress(0);
    
    try {
      // Simulate progress
      const progressInterval = setInterval(() => {
        setWordUploadProgress(prev => {
          if (prev >= 90) {
            clearInterval(progressInterval);
            return 90;
          }
          return prev + 10;
        });
      }, 100);

      const formData = new FormData();
      formData.append('file', file);
      
<<<<<<< HEAD
  const response = await fetch(`${process.env.NEXT_PUBLIC_BACKEND_URL}/upload-word-template`, {
=======
      const response = await fetch(`${API_BASE_URL}/upload-word-template`, {
>>>>>>> 8e4abf5d
        method: 'POST',
        body: formData,
      });
      
      clearInterval(progressInterval);
      
      if (response.ok) {
        setWordUploadProgress(100);
        try {
          const result = await response.json();
          console.log('Upload successful:', result);
        } catch {
          console.log('Upload successful but no JSON response');
        }
        await loadWordTemplates(); // Reload templates
        
        setTimeout(() => {
          setIsWordUploading(false);
          // Keep progress bar at 100% - don't reset to 0
        }, 1000);
      } else {
        // Get more detailed error information
        let errorMessage = 'Upload failed';
        try {
          const errorData = await response.json();
          errorMessage = errorData.message || errorData.error || `Upload failed (${response.status})`;
        } catch {
          errorMessage = `Upload failed (${response.status}: ${response.statusText})`;
        }
        throw new Error(errorMessage);
      }
    } catch (error) {
      console.error('Error uploading word template:', error);
      
      // More specific error handling
      const errorMessage = error instanceof Error ? error.message : 'Unknown error';
      
      if (error instanceof TypeError && errorMessage.includes('fetch')) {
        alert('Failed to connect to server. Please make sure the backend is running.');
      } else if (errorMessage.includes('404')) {
        alert('Upload endpoint not found. The backend may not support word template uploads yet.');
      } else {
        alert(`Failed to upload word template: ${errorMessage}`);
      }
      
      setIsWordUploading(false);
      setWordUploadProgress(0);
    }
  };

  const handleWordFileSelect = (event: React.ChangeEvent<HTMLInputElement>) => {
    const file = event.target.files?.[0];
    if (file && file.name.endsWith('.docx')) {
      // Reset progress when starting new upload
      setWordUploadProgress(0);
      handleWordTemplateUpload(file);
    } else if (file) {
      alert('Please select a valid .docx file');
    }
    // Reset input value so same file can be selected again
    event.target.value = '';
  };

  const handleWordTemplateMenuOpen = (event: React.MouseEvent<HTMLElement>, templateId: string) => {
    setWordTemplateMenuAnchor(event.currentTarget);
    setSelectedWordTemplateForMenu(templateId);
  };

  const handleWordTemplateMenuClose = () => {
    setWordTemplateMenuAnchor(null);
    setSelectedWordTemplateForMenu("");
  };

  const makeWordTemplateDefault = async (templateId: string) => {
    try {
<<<<<<< HEAD
  const response = await fetch(`${process.env.NEXT_PUBLIC_BACKEND_URL}/word-templates/${templateId}/make-default`, {
=======
      const response = await fetch(`${API_BASE_URL}/word-templates/${templateId}/make-default`, {
>>>>>>> 8e4abf5d
        method: 'POST',
      });
      if (response.ok) {
        await loadWordTemplates();
        setSelectedWordTemplate(templateId);
      } else {
        alert('Failed to make template default');
      }
    } catch (error) {
      console.error('Error making template default:', error);
      alert('Failed to make template default');
    }
    handleWordTemplateMenuClose();
  };

  const deleteWordTemplate = async (templateId: string) => {
    // Prevent deletion of the origin template only
    if (templateId === 'exam-paper-tpl_clean.docx') {
      alert('Cannot delete the original template');
      return;
    }
    
    const template = wordTemplates.find(t => t.id === templateId);
    let confirmMessage = 'Are you sure you want to delete this template?';
    
    // If deleting the current default, warn user
    if (template && template.isDefault) {
      confirmMessage = 'This is the current default template. Deleting it will reset the default to the original template. Continue?';
    }
    
    if (confirm(confirmMessage)) {
      try {
<<<<<<< HEAD
  const response = await fetch(`${process.env.NEXT_PUBLIC_BACKEND_URL}/word-templates/${templateId}`, {
=======
        const response = await fetch(`${API_BASE_URL}/word-templates/${templateId}`, {
>>>>>>> 8e4abf5d
          method: 'DELETE',
        });
        if (response.ok) {
          await loadWordTemplates();
          if (selectedWordTemplate === templateId) {
            // Set to the default template (which will be origin after deletion)
            setSelectedWordTemplate('exam-paper-tpl_clean.docx');
          }
        } else {
          const errorData = await response.json();
          alert(errorData.error || 'Failed to delete template');
        }
      } catch (error) {
        console.error('Error deleting template:', error);
        alert('Failed to delete template');
      }
    }
    handleWordTemplateMenuClose();
  };

  return (
    <Box 
      minHeight="100vh"
      sx={{ 
        bgcolor: "#e3e9f7", 
        color: "#222", 
        position: "relative"
      }}
    >
      <Navbar />
      <Box 
        py={2} 
        sx={{ 
          position: "relative", 
          zIndex: 1, 
          px: 6
        }}
      >
        <Container 
          maxWidth="xl" 
          sx={{ 
            px: 2
          }}
        >
          {error && (
            <Alert severity="error" sx={{ mb: 3 }}>
              {error}
            </Alert>
          )}
          <Grid 
            container 
            spacing={2} 
            sx={{ 
              minHeight: '100%'
            }}
          >
            {/* Left Half - Excel Upload Section */}
            <Grid 
              item 
              xs={12} 
              md={6}
              sx={{
                display: 'flex',
                flexDirection: 'column',
                pr: 2 // Add padding-right to create gap from divider
              }}
            >
              <Typography variant="h4" sx={{ color: "#1a1a1a", fontWeight: 700, lineHeight: 1.2, letterSpacing: 0.5, mb: 1 }}>
                Upload Excel File (Question Bank)
              </Typography>
              <Typography sx={{ fontSize: "15px", color: "#333", fontWeight: 400, lineHeight: 1.5, mb: 3 }}>
                Upload your Excel file containing exam data
              </Typography>
              
              <Button
                variant="outlined"
                startIcon={<DownloadIcon />}
                onClick={downloadTemplate}
                sx={{ 
                  color: "#059669", 
                  borderColor: "#059669",
                  fontWeight: 600, 
                  fontSize: "14px",
                  textTransform: 'none',
                  mb: 3,
                  px: 3,
                  py: 1,
                  borderRadius: 2,
                  width: 'fit-content', // Make button fit content instead of full width
                  '&:hover': {
                    backgroundColor: "#059669",
                    color: "white",
                    borderColor: "#059669",
                  }
                }}
              >
                Download Excel Template
              </Button>

              {/* Requirements Section */}
              <Box mb={2}>
                <Typography variant="h6" fontWeight="bold" gutterBottom sx={{ color: "#1a1a1a" }}>
                  Excel Requirements
                </Typography>
                <ul style={{ marginLeft: "1rem", fontSize: "0.875rem", marginTop: "0.5rem", marginBottom: "0.5rem" }}>
                  <li>Sheet 1: Exam metadata (subject, lecturer, date, etc.)</li>
                  <li>Sheet 2: Multiple Choice Questions</li>
                  <li>Sheet 3: True/False</li>
                  <li>Sheet 4: Matching</li>
                  <li>Sheet 5: Short/Long Questions</li>
                </ul>
              </Box>

              {/* Excel File Upload */}
              <Box mb={2}>
                <Paper
                  {...getExcelRootProps()}
                  sx={{
                    bgcolor: excelUploadItems.length > 0 ? '#f8fafc' : 
                             isDragActive ? '#dcfce7' : '#eff6ff',
                    border: excelUploadItems.length > 0 ? '2px solid #e2e8f0' :
                            isDragActive ? '2px dashed #059669' : '2px dashed #059669',
                    borderRadius: 3,
                    p: 3,
                    cursor: 'pointer',
                    transition: 'all 0.3s ease',
                    '&:hover': {
                      borderColor: isDragActive ? '#059669' : '#047857',
                      backgroundColor: isDragActive ? '#dcfce7' : '#f0f9ff',
                    },
                    minHeight: excelUploadItems.length > 0 ? 'auto' : '160px',
                    display: 'flex',
                    flexDirection: 'column',
                  }}
                >
                  <input {...getExcelInputProps()} />
                  
                  {/* Empty State */}
                  {excelUploadItems.length === 0 && (
                    <Box sx={{ 
                      textAlign: 'center',
                      flex: 1,
                      display: 'flex',
                      flexDirection: 'column',
                      justifyContent: 'center',
                      alignItems: 'center'
                    }}>
                      <CloudUploadIcon sx={{ fontSize: 48, mb: 2, color: isDragActive ? '#059669' : '#059669' }} />
                      {isDragActive ? (
                        <Typography variant="h6" sx={{ color: '#059669', fontWeight: 600 }}>
                          Drop your Excel file here...
                        </Typography>
                      ) : (
                        <Box>
                          <Typography variant="h6" sx={{ color: "#1a1a1a", fontWeight: 600, mb: 1 }}>
                            Upload Excel File
                          </Typography>
                          <Typography variant="body1" sx={{ mb: 1, color: "#666", fontWeight: 500 }}>
                            Drag and drop your Excel file here
                          </Typography>
                          <Typography variant="body2" sx={{ color: "#888" }}>
                            or click to browse your files
                          </Typography>
                          <Typography variant="body2" sx={{ color: "#888", mt: 1 }}>
                            (Only .xlsx and .xls files are accepted)
                          </Typography>
                        </Box>
                      )}
                    </Box>
                  )}

                  {/* Uploaded File */}
                  {excelUploadItems.length > 0 && (
                    <Box>
                      <Typography variant="subtitle1" sx={{ mb: 2, color: '#1a1a1a', fontWeight: 600, textAlign: 'center' }}>
                        Excel File Ready
                      </Typography>
                      {excelUploadItems.map((item) => (
                        <Card
                          key={item.id}
                          sx={{
                            bgcolor: 'rgba(255,255,255,0.9)',
                            border: '1px solid #e2e8f0',
                            borderRadius: 2,
                          }}
                        >
                          <CardContent sx={{ p: 2, '&:last-child': { pb: 2 } }}>
                            <Box sx={{ display: 'flex', alignItems: 'center', justifyContent: 'space-between' }}>
                              <Box sx={{ display: 'flex', alignItems: 'center', flex: 1 }}>
                                <DescriptionIcon sx={{ color: '#059669', mr: 2, fontSize: 32 }} />
                                <Box sx={{ flex: 1 }}>
                                  <Typography variant="subtitle1" sx={{ fontWeight: 600, color: '#1a1a1a', mb: 0.5 }}>
                                    {item.file.name}
                                  </Typography>
                                  <Typography variant="body2" sx={{ color: '#666' }}>
                                    {(item.file.size / (1024 * 1024)).toFixed(2)} MB
                                  </Typography>
                                  
                                  {item.status === 'uploading' && (
                                    <Box sx={{ mt: 1 }}>
                                      <LinearProgress 
                                        variant="determinate" 
                                        value={item.progress} 
                                        sx={{ 
                                          height: 6, 
                                          borderRadius: 3,
                                          bgcolor: '#e5e7eb',
                                          '& .MuiLinearProgress-bar': {
                                            bgcolor: '#059669'
                                          }
                                        }}
                                      />
                                      <Typography variant="caption" sx={{ color: '#666', mt: 0.5 }}>
                                        {item.progress}% uploaded
                                      </Typography>
                                    </Box>
                                  )}
                                  
                                  {item.status === 'completed' && (
                                    <Box sx={{ display: 'flex', alignItems: 'center', mt: 0.5 }}>
                                      <CheckCircleIcon sx={{ color: '#16a34a', fontSize: 16, mr: 0.5 }} />
                                      <Typography variant="caption" sx={{ color: '#16a34a' }}>
                                        Upload completed
                                      </Typography>
                                    </Box>
                                  )}
                                </Box>
                              </Box>
                              
                              <IconButton 
                                onClick={(event) => removeExcelFile(item.id, event)}
                                sx={{ color: '#ef4444' }}
                              >
                                <DeleteIcon />
                              </IconButton>
                            </Box>
                          </CardContent>
                        </Card>
                      ))}
                    </Box>
                  )}
                </Paper>
              </Box>

              {/* Upload Button */}
              <Box textAlign="center">
                <Button
                  variant="contained"
                  color="primary"
                  fullWidth
                  sx={{ height: "48px", textTransform: "none", bgcolor: "#059669", color: "#fff", fontWeight: 700, borderRadius: 2, '&:hover': { bgcolor: "#047857" } }}
                  disabled={!selectedFile || loading}
                  onClick={handleUpload}
                >
                  {loading ? "Processing..." : "Upload and Process"}
                </Button>
              </Box>
            </Grid>

            {/* Center Divider */}
            <Grid item xs={12} md={0} sx={{ display: { xs: 'block', md: 'none' } }}>
              <Divider sx={{ my: 2 }} />
            </Grid>
            <Box 
              sx={{ 
                display: { xs: 'none', md: 'block' }, 
                position: 'absolute', 
                left: '50%', 
                top: 0, 
                bottom: 0, 
                width: '1px', 
                bgcolor: '#d1d5db', 
                transform: 'translateX(-50%)',
                zIndex: 1
              }} 
            />

            {/* Right Half - Word Template Management */}
            <Grid 
              item 
              xs={12} 
              md={6}
              sx={{
                display: 'flex',
                flexDirection: 'column'
              }}
            >
              <Box sx={{ ml: 2 }}> {/* Add margin-left to create gap from divider */}
                <Typography variant="h4" sx={{ color: "#1a1a1a", fontWeight: 700, lineHeight: 1.2, letterSpacing: 0.5, mb: 1 }}>
                  Upload Word Template (Optional)
                </Typography>
                <Typography sx={{ fontSize: "15px", color: "#333", fontWeight: 400, lineHeight: 1.5, mb: 3 }}>
                  Upload your Word template containing exam paper questions
                </Typography>

                <Button
                  variant="outlined"
                  startIcon={<DownloadIcon />}
                  onClick={downloadWordTemplate}
                  sx={{ 
                    color: "#1e40af", 
                    borderColor: "#1e40af",
                    fontWeight: 600, 
                    fontSize: "14px",
                    textTransform: 'none',
                    mb: 3,
                    px: 3,
                    py: 1,
                    borderRadius: 2,
                    width: 'fit-content',
                    '&:hover': {
                      backgroundColor: "#1e40af",
                      color: "white",
                      borderColor: "#1e40af",
                    }
                  }}
                >
                  Download Word Template
                </Button>

                {/* Requirements Section */}
                <Box mb={3}>
                  <Typography variant="h6" fontWeight="bold" gutterBottom sx={{ color: "#1a1a1a" }}>
                    Word Template Requirements
                  </Typography>
                  <ul style={{ marginLeft: "1rem", fontSize: "0.875rem" }}>
                    <li>Edit the downloaded word template to include your specific exam details</li>
                    <li>Try not to remove Jinja codes.</li>
                  </ul>
                </Box>

                {/* Upload Word Template Button */}
                <Box sx={{ mb: 2 }}>
                  <Box sx={{ display: 'flex', alignItems: 'center', gap: 2, mb: 2 }}>
                    <Button
                      variant="contained"
                      component="label"
                      startIcon={<UploadIcon />}
                      disabled={isWordUploading}
                      sx={{ 
                        textTransform: "none", 
                        bgcolor: "#1e40af", 
                        color: "#fff", 
                        fontWeight: 600, 
                        borderRadius: 2, 
                        px: 3,
                        py: 1,
                        fontSize: "14px",
                        minWidth: 200, // Fixed minimum width for button
                        '&:hover': { bgcolor: "#1d4ed8" },
                        '&:disabled': { bgcolor: "#9ca3af" }
                      }}
                    >
                      {isWordUploading ? "Uploading..." : "Upload Word Template"}
                      <input
                        type="file"
                        accept=".docx"
                        hidden
                        onChange={handleWordFileSelect}
                      />
                    </Button>
                    
                    {(isWordUploading || wordUploadProgress > 0) && (
                      <Box sx={{ flexGrow: 1, ml: 1, mr: 2 }}>
                        <LinearProgress 
                          variant="determinate" 
                          value={wordUploadProgress} 
                          sx={{ 
                            height: 8, 
                            borderRadius: 4,
                            bgcolor: '#e5e7eb',
                            '& .MuiLinearProgress-bar': {
                              bgcolor: '#1e40af',
                              borderRadius: 4
                            }
                          }} 
                        />
                        <Typography variant="caption" sx={{ color: '#6b7280', mt: 0.5, display: 'block', textAlign: 'center' }}>
                          {wordUploadProgress}%
                        </Typography>
                      </Box>
                    )}
                  </Box>
                </Box>

                {/* Template Selection */}
                <Box mb={2}>
                {/* Title and Selected Template in Same Line */}
                <Box 
                  sx={{ 
                    display: 'flex', 
                    alignItems: 'center', 
                    gap: 2,
                    mb: 2
                  }}
                >
                  <Typography sx={{ fontWeight: 'bold', color: '#1a1a1a', flexShrink: 0 }}>
                    Selected Template:
                  </Typography>
                  
                  {/* Currently Selected Template Box */}
                  <Box 
                    sx={{ 
                      display: 'flex', 
                      alignItems: 'center', 
                      justifyContent: 'space-between',
                      p: 1,
                      border: '1px solid #d1d5db',
                      borderRadius: '6px',
                      bgcolor: '#f9fafb',
                      flexGrow: 1,
                      minWidth: 0 // Allow text truncation if needed
                    }}
                  >
                    <Box sx={{ display: 'flex', alignItems: 'center', minWidth: 0 }}>
                      {wordTemplates.find(t => t.id === selectedWordTemplate)?.isDefault && (
                        <StarIcon sx={{ fontSize: 16, color: '#f59e0b', flexShrink: 0 }} />
                      )}
                      <Typography variant="body2" sx={{ pl: 1, fontWeight: 'medium', overflow: 'hidden', textOverflow: 'ellipsis' }}>
                        {wordTemplates.find(t => t.id === selectedWordTemplate)?.name || 'No template selected'}
                        {selectedWordTemplate === 'exam-paper-tpl_clean.docx' && (
                          <span style={{ color: '#6b7280', fontWeight: 'normal' }}> (origin)</span>
                        )}
                        {wordTemplates.find(t => t.id === selectedWordTemplate)?.isDefault && selectedWordTemplate !== 'exam-paper-tpl_clean.docx' && (
                          <span style={{ color: '#6b7280', fontWeight: 'normal' }}> (default)</span>
                        )}
                      </Typography>
                    </Box>
                    <IconButton
                      onClick={(e) => handleWordTemplateMenuOpen(e, selectedWordTemplate)}
                      size="small"
                      sx={{ 
                        color: '#6b7280',
                        flexShrink: 0,
                        '&:hover': {
                          color: '#374151',
                          bgcolor: '#e5e7eb'
                        }
                      }}
                    >
                      <MoreVertIcon />
                    </IconButton>
                  </Box>
                </Box>

                {/* Template List - Fixed Height with Scroll */}
                <Box 
                  sx={{ 
                    border: '1px solid #d1d5db',
                    borderRadius: '6px',
                    bgcolor: 'white',
                    height: '205px', // Reduced height
                    overflowY: 'auto' // Scrollable content
                  }}
                >
                  {wordTemplates.map((template) => (
                    <Box
                      key={template.id}
                      sx={{
                        display: 'flex',
                        alignItems: 'center',
                        justifyContent: 'space-between',
                        p: 1,
                        borderBottom: '1px solid #f3f4f6',
                        cursor: 'pointer',
                        bgcolor: template.id === selectedWordTemplate ? '#eff6ff' : 'transparent',
                        '&:hover': {
                          bgcolor: template.id === selectedWordTemplate ? '#dbeafe' : '#f9fafb'
                        },
                        '&:last-child': {
                          borderBottom: 'none'
                        }
                      }}
                      onClick={() => setSelectedWordTemplate(template.id)}
                    >
                      <Box sx={{ display: 'flex', alignItems: 'center' }}>
                        {template.isDefault && <StarIcon sx={{ fontSize: 16, color: '#f59e0b' }} />}
                        <Typography variant="body2" sx={{ pl : 1 }}>
                          {template.name}
                          {template.id === 'exam-paper-tpl_clean.docx' && (
                            <span style={{ color: '#6b7280', fontWeight: 'normal' }}> (origin)</span>
                          )}
                          {template.isDefault && template.id !== 'exam-paper-tpl_clean.docx' && (
                            <span style={{ color: '#6b7280', fontWeight: 'normal' }}> (default)</span>
                          )}
                        </Typography>
                      </Box>
                      <IconButton
                        onClick={(e) => {
                          e.stopPropagation();
                          handleWordTemplateMenuOpen(e, template.id);
                        }}
                        size="small"
                        sx={{ 
                          color: '#6b7280',
                          '&:hover': {
                            color: '#374151',
                            bgcolor: '#e5e7eb'
                          }
                        }}
                      >
                        <MoreVertIcon />
                      </IconButton>
                    </Box>
                  ))}
                </Box>
              </Box>

              {/* Template Actions Menu */}
              <Menu
                anchorEl={wordTemplateMenuAnchor}
                open={Boolean(wordTemplateMenuAnchor)}
                onClose={handleWordTemplateMenuClose}
              >
                {/* Show "Make Default" only if template is not already default */}
                {!wordTemplates.find(t => t.id === selectedWordTemplateForMenu)?.isDefault && (
                  <MenuItem onClick={() => makeWordTemplateDefault(selectedWordTemplateForMenu)}>
                    <ListItemIcon>
                      <StarIcon fontSize="small" />
                    </ListItemIcon>
                    <ListItemText>Make Default</ListItemText>
                  </MenuItem>
                )}
                
                {/* Show "Delete Template" only if it's not the origin template */}
                {selectedWordTemplateForMenu !== 'exam-paper-tpl_clean.docx' && (
                  <MenuItem onClick={() => deleteWordTemplate(selectedWordTemplateForMenu)}>
                    <ListItemIcon>
                      <DeleteIcon fontSize="small" />
                    </ListItemIcon>
                    <ListItemText>Delete Template</ListItemText>
                  </MenuItem>
                )}
                
                {/* Show message if it's the origin template */}
                {selectedWordTemplateForMenu === 'exam-paper-tpl_clean.docx' && (
                  <MenuItem disabled>
                    <ListItemText>Original template cannot be deleted</ListItemText>
                  </MenuItem>
                )}
              </Menu>
              </Box> {/* Close the ml: 2 wrapper */}
            </Grid>
          </Grid>
        </Container>
      </Box>
      
      {/* Processing Modal */}
      <ProcessingModal 
        isVisible={processingState.isProcessing}
        title={processingState.title}
        subtitle={processingState.subtitle}
      />
    </Box>
  );
}<|MERGE_RESOLUTION|>--- conflicted
+++ resolved
@@ -3,7 +3,6 @@
 import { useState, useEffect, useCallback } from "react";
 import { useRouter } from "next/navigation";
 
-const API_BASE_URL = process.env.NEXT_PUBLIC_BACKEND_URL;
 import {
   Box,
   Container,
@@ -44,6 +43,8 @@
   status: 'uploading' | 'completed' | 'error';
 }
 
+const API_BASE_URL = process.env.NEXT_PUBLIC_BACKEND_URL;
+
 export default function HomePage() {
   const [error, setError] = useState<string>("");
   const [selectedFile, setSelectedFile] = useState<File | null>(null);
@@ -73,11 +74,7 @@
 
   const loadWordTemplates = async () => {
     try {
-<<<<<<< HEAD
-  const response = await fetch(`${process.env.NEXT_PUBLIC_BACKEND_URL}/word-templates`);
-=======
       const response = await fetch(`${API_BASE_URL}/word-templates`);
->>>>>>> 8e4abf5d
       if (response.ok) {
         const data = await response.json();
         console.log('Loaded word templates:', data); // Debug log
@@ -213,11 +210,7 @@
 
   const downloadTemplate = async () => {
     try {
-<<<<<<< HEAD
-  const response = await fetch(`${process.env.NEXT_PUBLIC_BACKEND_URL}/download-template`);
-=======
       const response = await fetch(`${API_BASE_URL}/download-template`);
->>>>>>> 8e4abf5d
       if (response.ok) {
         const blob = await response.blob();
         const url = window.URL.createObjectURL(blob);
@@ -239,11 +232,7 @@
 
   const downloadWordTemplate = async () => {
     try {
-<<<<<<< HEAD
-  const response = await fetch(`${process.env.NEXT_PUBLIC_BACKEND_URL}/download-word-template`);
-=======
       const response = await fetch(`${API_BASE_URL}/download-word-template`);
->>>>>>> 8e4abf5d
       if (response.ok) {
         const blob = await response.blob();
         const url = window.URL.createObjectURL(blob);
@@ -282,11 +271,7 @@
       const formData = new FormData();
       formData.append('file', file);
       
-<<<<<<< HEAD
-  const response = await fetch(`${process.env.NEXT_PUBLIC_BACKEND_URL}/upload-word-template`, {
-=======
       const response = await fetch(`${API_BASE_URL}/upload-word-template`, {
->>>>>>> 8e4abf5d
         method: 'POST',
         body: formData,
       });
@@ -362,11 +347,7 @@
 
   const makeWordTemplateDefault = async (templateId: string) => {
     try {
-<<<<<<< HEAD
-  const response = await fetch(`${process.env.NEXT_PUBLIC_BACKEND_URL}/word-templates/${templateId}/make-default`, {
-=======
       const response = await fetch(`${API_BASE_URL}/word-templates/${templateId}/make-default`, {
->>>>>>> 8e4abf5d
         method: 'POST',
       });
       if (response.ok) {
@@ -399,11 +380,7 @@
     
     if (confirm(confirmMessage)) {
       try {
-<<<<<<< HEAD
-  const response = await fetch(`${process.env.NEXT_PUBLIC_BACKEND_URL}/word-templates/${templateId}`, {
-=======
         const response = await fetch(`${API_BASE_URL}/word-templates/${templateId}`, {
->>>>>>> 8e4abf5d
           method: 'DELETE',
         });
         if (response.ok) {
