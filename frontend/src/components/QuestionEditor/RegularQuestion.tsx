import React, { useState, useEffect } from 'react';
import Image from 'next/image';
import {
  Box,
  Stack,
  Typography,
  Chip,
  TextField,
  IconButton,
  Tooltip,
  Paper,
  FormControl,
  Select,
  MenuItem,
  InputLabel,
  Badge,
  Button,
} from '@mui/material';
import { styled } from '@mui/material/styles';
import EditIcon from '@mui/icons-material/Edit';

const API_BASE_URL = process.env.NEXT_PUBLIC_BACKEND_URL;
import SaveIcon from '@mui/icons-material/Save';
import CancelIcon from '@mui/icons-material/Cancel';
import PushPinIcon from '@mui/icons-material/PushPin';
import PushPinOutlinedIcon from '@mui/icons-material/PushPinOutlined';
import ContentCopyIcon from '@mui/icons-material/ContentCopy';
import WarningIcon from '@mui/icons-material/Warning';
import SpellcheckIcon from '@mui/icons-material/Spellcheck';
import { Question } from '../../types';

const QuestionPaper = styled(Paper)(({ theme }) => ({
  padding: theme.spacing(2),
  marginBottom: theme.spacing(2),
  border: '1px solid #e2e8f0',
  borderRadius: theme.spacing(1),
  backgroundColor: '#f8fafc',
  boxShadow: 'none',
}));

interface RegularQuestionProps {
  question: Question;
  index: number;
  isEditing: boolean;
  isLocked: boolean;
  currentQuestion: Question;
  questionId: string;
  allQuestions: Question[]; // Add this to check for actual duplicates
  onQuestionChange: (index: number, field: keyof Question, value: string | boolean) => void;
  onEdit: (questionId: string) => void;
  onSave: (questionId: string) => void;
  onCancel: (questionId: string) => void;
  onLockToggle: (questionId: string) => void;
  onShowDuplicates?: () => void;
  duplicateTooltipText?: string;
  hideSimilarityInfo?: boolean;
  hideDuplicateIcons?: boolean;
  hideDuplicateColors?: boolean;
}

export default function RegularQuestion({
  question,
  index,
  isEditing,
  isLocked,
  currentQuestion,
  questionId,
  allQuestions,
  onQuestionChange,
  onEdit,
  onSave,
  onCancel,
  onLockToggle,
  onShowDuplicates,
  duplicateTooltipText,
  hideSimilarityInfo = false,
  hideDuplicateIcons = false,
  hideDuplicateColors = false,
}: RegularQuestionProps) {
  // Local state for immediate image display
  const [localImageData, setLocalImageData] = useState<{
    has_uploaded_image: boolean;
    uploaded_image_url?: string;
    uploaded_image_filename?: string;
  }>({
    has_uploaded_image: Boolean(currentQuestion.has_uploaded_image || currentQuestion.uploaded_image_url),
    uploaded_image_url: currentQuestion.uploaded_image_url,
    uploaded_image_filename: currentQuestion.uploaded_image_filename,
  });

  // Update local state when currentQuestion changes
  useEffect(() => {
    setLocalImageData({
      has_uploaded_image: Boolean(currentQuestion.has_uploaded_image || currentQuestion.uploaded_image_url),
      uploaded_image_url: currentQuestion.uploaded_image_url,
      uploaded_image_filename: currentQuestion.uploaded_image_filename,
    });
  }, [currentQuestion.has_uploaded_image, currentQuestion.uploaded_image_url, currentQuestion.uploaded_image_filename]);

  const getQuestionChoices = (question: Question) => {
    if (question.type.toLowerCase() === 'multiple choice') {
      return ['a', 'b', 'c', 'd', 'e'].map(choice => ({
        key: choice,
        value: question[choice as keyof Question] || ''
      }));
    }
    return [];
  };

  // Check if this question is actually a duplicate in the current exam
  const isActualDuplicate = () => {
    if (!question.is_duplicate || !question.duplicate_group_id) return false;
    
    // Count how many questions in the current exam have the same duplicate_group_id
    const sameGroupQuestions = allQuestions.filter(q => 
      q.duplicate_group_id === question.duplicate_group_id
    );
    
    return sameGroupQuestions.length > 1;
  };

  const getDuplicateBackgroundColor = () => {
    if (!isActualDuplicate()) return 'rgba(255,255,255,0.12)';
    
    if (question.duplicate_representative) {
      return 'rgba(76, 175, 80, 0.08)'; // Light green for representative
    }
    
    const similarity = question.duplicate_similarity || 0;
    if (similarity >= 0.9) return 'rgba(244, 67, 54, 0.08)'; // Light red for high similarity
    if (similarity >= 0.8) return 'rgba(255, 152, 0, 0.08)'; // Light orange
    return 'rgba(255, 235, 59, 0.08)'; // Light yellow for medium similarity
  };

  const getDuplicateBorderColor = () => {
    if (!isActualDuplicate()) return isLocked ? '#4682b4' : 'rgba(255,255,255,0.18)';
    
    if (question.duplicate_representative) return '#4caf50';
    
    const similarity = question.duplicate_similarity || 0;
    if (similarity >= 0.9) return '#f44336';
    if (similarity >= 0.8) return '#ff9800';
    return '#ffeb3b';
  };

  // Handle image upload for this question
  const handleImageUpload = async (event: React.ChangeEvent<HTMLInputElement>) => {
    const file = event.target.files?.[0];
    if (!file) return;

    console.log('Starting image upload for question:', index, file.name);

    // Check file type (PNG and JPEG only)
    const allowedTypes = ['image/png', 'image/jpeg', 'image/jpg'];
    if (!allowedTypes.includes(file.type)) {
      alert('Please upload PNG or JPEG images only');
      return;
    }

    // Check file size (limit to 10MB)
    if (file.size > 10 * 1024 * 1024) {
      alert('File size must be less than 10MB');
      return;
    }

    try {
      const formData = new FormData();
      formData.append('image', file);
      formData.append('question_id', index.toString());
      formData.append('session_id', Date.now().toString()); // Simple session ID

      console.log('Sending request to upload endpoint...');

<<<<<<< HEAD
      const response = await fetch('http://localhost:5001/upload-question-image', {
=======
      const response = await fetch(`${API_BASE_URL}/upload-question-image`, {
>>>>>>> 8e4abf5d
        method: 'POST',
        body: formData,
      });

      console.log('Upload response status:', response.status);

      if (!response.ok) {
        const error = await response.json();
        console.error('Upload error:', error);
        throw new Error(error.error || 'Upload failed');
      }

      const result = await response.json();
      console.log('✅ Image upload successful:', result.filename);
      
      // Update local state immediately for instant display
<<<<<<< HEAD
      const imageUrl = `http://localhost:5001/images/${result.filename}`;
=======
      const imageUrl = `${API_BASE_URL}/images/${result.filename}`;
>>>>>>> 8e4abf5d
      setLocalImageData({
        has_uploaded_image: true,
        uploaded_image_filename: result.filename,
        uploaded_image_url: imageUrl,
      });
      
      // Update question data in parent component
      onQuestionChange(index, 'has_uploaded_image', true);
      onQuestionChange(index, 'uploaded_image_filename', result.filename);
      onQuestionChange(index, 'uploaded_image_url', imageUrl);
    } catch (error) {
      console.error('Error uploading image:', error);
      alert('Failed to upload image. Please try again.');
    }
  };

  return (
    <QuestionPaper 
      key={`question-${index}-${question.type}`} 
      elevation={0}
      sx={{
        opacity: isLocked ? 0.8 : 1,
        borderColor: hideDuplicateColors ? (isLocked ? '#4682b4' : '#e0e0e0') : getDuplicateBorderColor(),
        borderWidth: isActualDuplicate() && !hideDuplicateColors ? '2px' : (isLocked ? '2px' : '1px'),
        background: hideDuplicateColors ? 'rgba(255,255,255,0.12)' : getDuplicateBackgroundColor(),
        boxShadow: (isActualDuplicate() && !hideDuplicateColors) ? 
          `0 8px 32px 0 ${getDuplicateBorderColor()}20` : 
          '0 8px 32px 0 rgba(31,38,135,0.18)',
        backdropFilter: 'blur(8px)',
        WebkitBackdropFilter: 'blur(8px)',
        borderRadius: 2,
        border: `${(isActualDuplicate() && !hideDuplicateColors) ? '2px' : (isLocked ? '2px' : '1px')} solid ${hideDuplicateColors ? (isLocked ? '#4682b4' : '#e0e0e0') : getDuplicateBorderColor()}`,
        position: 'relative',
        transition: 'all 0.3s ease-in-out',
        '&:hover': {
          transform: 'translateY(-2px)',
          boxShadow: (isActualDuplicate() && !hideDuplicateColors) ? 
            `0 12px 40px 0 ${getDuplicateBorderColor()}30` : 
            '0 12px 40px 0 rgba(31,38,135,0.25)',
        }
      }}
    >
      <Box sx={{ display: 'flex', justifyContent: 'space-between', alignItems: 'flex-start', mb: 1.5 }}>
        <Box sx={{ flex: 1, display: 'flex', alignItems: 'flex-start', gap: 1 }}>
          {/* Duplicate warning icon */}
          {!hideDuplicateIcons && isActualDuplicate() && (
            <Tooltip 
              title={duplicateTooltipText || `This question is similar to other questions in Group ${question.duplicate_group_id}`}
              arrow
            >
              <IconButton
                size="small"
                onClick={() => onShowDuplicates?.()}
                sx={{
                  p: 0.5,
                  color: question.duplicate_representative ? '#4caf50' : '#ff5722',
                  '&:hover': {
                    backgroundColor: question.duplicate_representative ? 'rgba(76, 175, 80, 0.1)' : 'rgba(255, 87, 34, 0.1)',
                  }
                }}
              >
                <Badge
                  badgeContent={question.duplicate_group_id}
                  color="error"
                  sx={{
                    '& .MuiBadge-badge': {
                      fontSize: '0.6rem',
                      minWidth: '16px',
                      height: '16px',
                    }
                  }}
                >
                  {question.duplicate_representative ? <ContentCopyIcon fontSize="small" /> : <WarningIcon fontSize="small" />}
                </Badge>
              </IconButton>
            </Tooltip>
          )}
          
          <Box sx={{ flex: 1 }}>
            <Typography variant="body1" fontWeight="500" sx={{ mb: 1 }}>
              {currentQuestion.question || 'Untitled Question'}
            </Typography>
            <Stack direction="row" spacing={1} sx={{ alignItems: 'center', flexWrap: 'wrap', gap: 0.5 }}>
              <Chip
                label={`Category: ${question.category}`}
                color="default"
                variant="outlined"
                size="small"
                sx={{ fontSize: '0.7rem', height: '20px' }}
              />
              {question.has_grammar_issues && (
                <Tooltip title={`Potential grammar issue${(question.grammar_issue_count || 0) > 1 ? 's' : ''} detected`}>
                  <Chip
                    icon={<SpellcheckIcon sx={{ fontSize: '0.9rem' }} />}
                    label={`Potential grammar error${(question.grammar_issue_count || 0) > 1 ? 's' : ''}`}
                    size="small"
                    sx={{
                      fontSize: '0.65rem',
                      height: '20px',
                      backgroundColor: '#fde68a',
                      color: '#7a5200',
                      fontWeight: 600,
                    }}
                  />
                </Tooltip>
              )}
              {!hideSimilarityInfo && isActualDuplicate() && (
                <Tooltip title={question.duplicate_representative ? 
                  'This is the representative question that will be kept by default' : 
                  `Similarity: ${Math.round((question.duplicate_similarity || 0) * 100)}%`}>
                  <Chip
                    label={question.duplicate_representative ? 'Representative' : `Group ${question.duplicate_group_id}`}
                    size="small"
                    sx={{
                      fontSize: '0.65rem',
                      height: '20px',
                      backgroundColor: question.duplicate_representative ? '#4caf50' : getDuplicateBorderColor(),
                      color: 'white',
                      fontWeight: 600,
                      cursor: 'pointer',
                    }}
                    onClick={() => onShowDuplicates?.()}
                  />
                </Tooltip>
              )}
              {!hideSimilarityInfo && isActualDuplicate() && typeof question.duplicate_similarity === 'number' && !question.duplicate_representative && (
                <Chip
                  label={`${Math.round(question.duplicate_similarity * 100)}% similar`}
                  size="small"
                  sx={{
                    fontSize: '0.65rem',
                    height: '20px',
                    backgroundColor: '#f39c12',
                    color: '#222',
                    fontWeight: 600
                  }}
                />
              )}
              {isLocked && (
                <Chip
                  label="Pinned"
                  size="small"
                  sx={{ 
                    fontSize: '0.7rem', 
                    height: '20px',
                    backgroundColor: '#4682b4',
                    color: 'white',
                    fontWeight: 'bold'
                  }}
                />
              )}
            </Stack>
          </Box>
        </Box>
        
        <Box sx={{ display: 'flex', alignItems: 'center', gap: 1, ml: 2 }}>
          <Tooltip title={isLocked ? "Unpin question" : "Pin question"}>
            <IconButton 
              size="small" 
              onClick={() => onLockToggle(questionId)}
              sx={{ 
                p: 0.5,
                color: isLocked ? '#4682b4' : '#666',
                '&:hover': { bgcolor: 'action.hover' }
              }}
            >
              {isLocked ? <PushPinIcon fontSize="small" /> : <PushPinOutlinedIcon fontSize="small" />}
            </IconButton>
          </Tooltip>
          
          {!isEditing ? (
            <Tooltip title={isLocked ? "Question is pinned" : "Edit question"}>
              <span>
                <IconButton 
                  size="small" 
                  onClick={() => onEdit(questionId)}
                  disabled={isLocked}
                  sx={{ 
                    p: 0.5,
                    '&:hover': { bgcolor: 'action.hover' },
                    '&.Mui-disabled': {
                      color: 'rgba(0, 0, 0, 0.26)'
                    }
                  }}
                >
                  <EditIcon fontSize="small" />
                </IconButton>
              </span>
            </Tooltip>
          ) : (
            <Stack direction="row" spacing={0.5}>
              <IconButton 
                size="small" 
                onClick={() => onSave(questionId)}
                color="primary"
                sx={{ p: 0.5 }}
              >
                <SaveIcon fontSize="small" />
              </IconButton>
              <IconButton 
                size="small" 
                onClick={() => onCancel(questionId)}
                color="error"
                sx={{ p: 0.5 }}
              >
                <CancelIcon fontSize="small" />
              </IconButton>
            </Stack>
          )}
        </Box>
      </Box>

      <Stack spacing={2}>
        {/* Question Text - Only show in edit mode since it's already shown in header */}
        {isEditing && (
          <TextField
            label="Question Text"
            value={currentQuestion.question || ''}
            onChange={(e) => onQuestionChange(index, 'question', e.target.value)}
            multiline
            rows={2}
            fullWidth
            variant="outlined"
            size="small"
            spellCheck={true}
          />
        )}

        {/* Image Upload Button (only when editing) */}
        {isEditing && (
          <Box sx={{ mt: 2 }}>
            <Typography variant="subtitle2" sx={{ mb: 1, fontSize: '0.85rem' }}>
              Image {currentQuestion.image_description ? `(${currentQuestion.image_description})` : ''}
            </Typography>
            <Button
              variant="outlined"
              component="label"
              size="small"
              sx={{ minWidth: '120px' }}
            >
              {(currentQuestion.uploaded_image_url || localImageData.uploaded_image_url) ? 'Change Image' : 'Upload Image'}
              <input
                hidden
                accept="image/png,image/jpeg,image/jpg"
                type="file"
                onChange={handleImageUpload}
              />
            </Button>
          </Box>
        )}

        {/* Image Display (shown always when image exists, between question and options) */}
        {(currentQuestion.uploaded_image_url || localImageData.uploaded_image_url) && (
          <Box sx={{ mt: 2, mb: 2, display: 'flex', justifyContent: 'center' }}>
            <Box sx={{ 
              maxWidth: '600px', 
              textAlign: 'center',
              border: '2px solid #e0e0e0',
              borderRadius: 2,
              p: 2,
              bgcolor: '#fafafa'
            }}>
              <Image
                src={localImageData.uploaded_image_url || currentQuestion.uploaded_image_url || ''}
                alt="Question image"
                width={600}
                height={300}
                unoptimized
                style={{
                  width: '100%',
                  height: 'auto',
                  maxHeight: '300px',
                  objectFit: 'contain',
                  borderRadius: '4px'
                }}
                onLoad={() => console.log('✅ Image loaded successfully:', localImageData.uploaded_image_url || currentQuestion.uploaded_image_url)}
                onError={(e) => console.error('❌ Image failed to load:', localImageData.uploaded_image_url || currentQuestion.uploaded_image_url, e)}
              />
              {isEditing && (
                <Typography variant="caption" sx={{ display: 'block', mt: 1, color: 'text.secondary' }}>
                  {localImageData.uploaded_image_filename || currentQuestion.uploaded_image_filename}
                </Typography>
              )}
            </Box>
          </Box>
        )}

        {/* Multiple Choice Options */}
        {currentQuestion.type.toLowerCase() === 'multiple choice' && (
          <Box>
            {isEditing ? (
              <Stack spacing={1}>
                <Typography variant="subtitle2" sx={{ mb: 0.5, fontSize: '0.85rem' }}>
                  Options
                </Typography>
                {getQuestionChoices(currentQuestion).map(({ key, value }) => (
                  <TextField
                    key={`choice-${key}`}
                    label={`Option ${key.toUpperCase()}`}
                    value={value}
                    onChange={(e) => onQuestionChange(index, key as keyof Question, e.target.value)}
                    fullWidth
                    variant="outlined"
                    size="small"
                    spellCheck={true}
                  />
                ))}
              </Stack>
            ) : (
              <Stack spacing={1}>
                {getQuestionChoices(currentQuestion).map(({ key, value }) => (
                  <Box key={`choice-${key}`} sx={{ display: 'flex', alignItems: 'center', gap: 1 }}>
                    <Box 
                      sx={{ 
                        width: 20, 
                        height: 20, 
                        borderRadius: '50%',
                        border: '2px solid',
                        borderColor: currentQuestion.answer?.toLowerCase() === key ? '#000' : '#ccc',
                        bgcolor: currentQuestion.answer?.toLowerCase() === key ? '#000' : 'transparent',
                        display: 'flex',
                        alignItems: 'center',
                        justifyContent: 'center',
                        flexShrink: 0
                      }}
                    >
                      {currentQuestion.answer?.toLowerCase() === key && (
                        <Box sx={{ width: 10, height: 10, borderRadius: '50%', bgcolor: 'white' }} />
                      )}
                    </Box>
                    <Typography variant="body2" sx={{ color: 'text.primary' }}>
                      {key.toUpperCase()}. {String(value)}
                    </Typography>
                  </Box>
                ))}
              </Stack>
            )}
          </Box>
        )}
        
        {/* Answer Section - Only show for editing or non-multiple choice */}
        {(isEditing || currentQuestion.type.toLowerCase() !== 'multiple choice') && (
          <Box>
            {isEditing && (
              <>
                <Typography variant="subtitle2" sx={{ mb: 1, fontSize: '0.85rem' }}>
                  Answer
                </Typography>
                <FormControl fullWidth size="small">
                  {currentQuestion.type.toLowerCase() === 'multiple choice' ? (
                    <>
                      <InputLabel>Correct Answer</InputLabel>
                      <Select
                        value={currentQuestion.answer || ''}
                        onChange={(e) => onQuestionChange(index, 'answer', e.target.value)}
                        label="Correct Answer"
                      >
                        {getQuestionChoices(currentQuestion).map(({ key, value }) => (
                          <MenuItem key={key} value={key} disabled={!value}>
                            {key.toUpperCase()}. {String(value) || 'Empty option'}
                          </MenuItem>
                        ))}
                      </Select>
                    </>
                  ) : currentQuestion.type.toLowerCase() === 'written question' ? (
                    <TextField
                      value={currentQuestion.answer || ''}
                      onChange={(e) => onQuestionChange(index, 'answer', e.target.value)}
                      fullWidth
                      variant="outlined"
                      label="Answer"
                      multiline
                      rows={currentQuestion.q_type?.toLowerCase() === 'long' ? 3 : 2}
                      size="small"
                      spellCheck={true}
                    />
                  ) : (
                    <TextField
                      value={currentQuestion.answer || ''}
                      onChange={(e) => onQuestionChange(index, 'answer', e.target.value)}
                      fullWidth
                      variant="outlined"
                      label="Answer"
                      size="small"
                      spellCheck={true}
                    />
                  )}
                </FormControl>
              </>
            )}
            
            {!isEditing && currentQuestion.type.toLowerCase() !== 'multiple choice' && (
              <>
                <Typography variant="subtitle2" sx={{ mb: 1, fontSize: '0.85rem' }}>
                  Answer
                </Typography>
                <Typography variant="body2" sx={{ 
                  p: 1.5, 
                  bgcolor: '#f0f8f0', 
                  borderRadius: 1,
                  color: 'text.primary',
                  border: '1px solid #e0e0e0'
                }}>
                  {currentQuestion.answer || 'No answer provided'}
                </Typography>
              </>
            )}
          </Box>
        )}
        
        {/* Image Path (only show when editing and image exists) */}
        {isEditing && currentQuestion.image && (
          <Box>
            <Typography variant="subtitle2" sx={{ mb: 1, fontSize: '0.85rem' }}>
              Image Path
            </Typography>
            <TextField
              label="Image Path"
              value={currentQuestion.image}
              onChange={(e) => onQuestionChange(index, 'image', e.target.value)}
              fullWidth
              variant="outlined"
              size="small"
              spellCheck={true}
            />
          </Box>
        )}
      </Stack>
    </QuestionPaper>
  );
}<|MERGE_RESOLUTION|>--- conflicted
+++ resolved
@@ -171,11 +171,7 @@
 
       console.log('Sending request to upload endpoint...');
 
-<<<<<<< HEAD
-      const response = await fetch('http://localhost:5001/upload-question-image', {
-=======
       const response = await fetch(`${API_BASE_URL}/upload-question-image`, {
->>>>>>> 8e4abf5d
         method: 'POST',
         body: formData,
       });
@@ -192,11 +188,7 @@
       console.log('✅ Image upload successful:', result.filename);
       
       // Update local state immediately for instant display
-<<<<<<< HEAD
-      const imageUrl = `http://localhost:5001/images/${result.filename}`;
-=======
       const imageUrl = `${API_BASE_URL}/images/${result.filename}`;
->>>>>>> 8e4abf5d
       setLocalImageData({
         has_uploaded_image: true,
         uploaded_image_filename: result.filename,
